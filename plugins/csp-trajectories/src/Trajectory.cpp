--- conflicted
+++ resolved
@@ -133,17 +133,13 @@
     mLastFrameTime = tTime;
 
     if (pVisible.get()) {
-<<<<<<< HEAD
-      glm::dvec3 tip = getRelativePosition(tTime, mTarget);
-=======
       glm::dvec3 tip = mPoints[mStartIndex];
       try {
-        tip = getRelativePosition(tTime, target);
+        tip = getRelativePosition(tTime, mTarget);
       } catch (...) {
         // Getting the relative transformation may fail due to insufficient SPICE data.
       }
 
->>>>>>> 6cad909d
       mTrajectory.upload(matWorldTransform, tTime, mPoints, tip, mStartIndex);
     }
   }
