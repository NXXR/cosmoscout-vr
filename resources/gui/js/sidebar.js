--- conflicted
+++ resolved
@@ -99,17 +99,6 @@
     return Number(value.toPrecision(2)).toExponential();
 }
 
-<<<<<<< HEAD
-function set_map_data_copyright(text) {
-    $("#img-data-copyright").tooltip({ "html": "© " + text, "position": "top", "margin": -5 });
-}
-
-function set_elevation_data_copyright(text) {
-    $("#dem-data-copyright").tooltip({ "html": "© " + text, "position": "bottom", "margin": -5 });
-}
-
-=======
->>>>>>> e4cf4b65
 function init() {
     const dropdowns = $(".simple-value-dropdown");
     dropdowns.selectpicker();
@@ -123,11 +112,7 @@
         window.call_native(this.id, this.checked);
     });
 
-<<<<<<< HEAD
-    $('.tooltipped').tooltip({ 'enterDelay': 500, 'margin': -8 });
-=======
     $('[data-toggle="tooltip"]').tooltip({ delay: 500, placement: "auto", html: false });
->>>>>>> e4cf4b65
 
     $('.radiolabel input').change(function () {
         if (this.checked) {
@@ -205,7 +190,6 @@
         $(this).text('Cancel');
         $(document).on("click", cancel_item_creation_handler);
     });
-<<<<<<< HEAD
 
     $('#set_enable_auto_exposure').change(function () {
         if (this.checked) {
@@ -216,14 +200,4 @@
             $("#set_exposure_range").addClass("unresponsive");
         }
     });
-});
-
-document.addEventListener('DOMContentLoaded', function () {
-    M.AutoInit();
-    let elem = document.querySelectorAll('.collapsible.expandable');
-    M.Collapsible.init(elem, {
-        accordion: false
-    });
-=======
->>>>>>> e4cf4b65
 });