--- conflicted
+++ resolved
@@ -9,7 +9,6 @@
     "longitude": 11.281067,
     "latitude": 48.086709
   },
-<<<<<<< HEAD
   "sceneScale": {
     "minScale": 5,
     "maxScale": 100000000000000000,
@@ -24,7 +23,6 @@
     "minFarClip": 200.0,
     "maxFarClip": 20000.0
   },
-=======
   "events": [
     {
       "id": "1",
@@ -38,7 +36,6 @@
       }
     }
   ],
->>>>>>> 962b711a
   "downloadData": [
     {
       "url": "ftp://ftp.imcce.fr/pub/catalogs/HIPP/cats/hip_main.dat",
