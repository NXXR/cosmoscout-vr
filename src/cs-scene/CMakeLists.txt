# ------------------------------------------------------------------------------------------------ #
#                                This file is part of CosmoScout VR                                #
#       and may be used under the terms of the MIT license. See the LICENSE file for details.      #
#                         Copyright: (c) 2019 German Aerospace Center (DLR)                        #
# ------------------------------------------------------------------------------------------------ #

# build library ------------------------------------------------------------------------------------

file(GLOB SOURCE_FILES *.cpp */*.cpp)
file(GLOB TEST_FILES ../../test/cs-scene/*.cpp ../../test/cs-scene/*/*.cpp)

# Header files are only added in order to make them available in your IDE.
file(GLOB HEADER_FILES *.hpp */*.hpp)

add_library(cs-scene SHARED
  ${SOURCE_FILES}
<<<<<<< HEAD
  ${TEST_FILES}
=======
  ${HEADER_FILES}
>>>>>>> 05d05ffc
)

target_link_libraries(cs-scene
  PUBLIC
    cs-utils
)

# Make directory structure available in your IDE.
source_group(TREE "${CMAKE_CURRENT_SOURCE_DIR}" PREFIX "src" FILES 
  ${SOURCE_FILES} ${HEADER_FILES}
)

# install the library ------------------------------------------------------------------------------

install(TARGETS cs-scene DESTINATION lib)

# export header ------------------------------------------------------------------------------------

generate_export_header(cs-scene
  EXPORT_FILE_NAME cs_scene_export.hpp
)<|MERGE_RESOLUTION|>--- conflicted
+++ resolved
@@ -14,11 +14,8 @@
 
 add_library(cs-scene SHARED
   ${SOURCE_FILES}
-<<<<<<< HEAD
+  ${HEADER_FILES}
   ${TEST_FILES}
-=======
-  ${HEADER_FILES}
->>>>>>> 05d05ffc
 )
 
 target_link_libraries(cs-scene
@@ -27,7 +24,7 @@
 )
 
 # Make directory structure available in your IDE.
-source_group(TREE "${CMAKE_CURRENT_SOURCE_DIR}" PREFIX "src" FILES 
+source_group(TREE "${CMAKE_CURRENT_SOURCE_DIR}" PREFIX "src" FILES
   ${SOURCE_FILES} ${HEADER_FILES}
 )
 
