--- conflicted
+++ resolved
@@ -92,7 +92,6 @@
 ////////////////////////////////////////////////////////////////////////////////////////////////////
 
 void from_json(const nlohmann::json& j, Settings& o) {
-<<<<<<< HEAD
   o.mStartDate      = parseProperty<std::string>("startDate", j);
   o.mObserver       = parseSection<Settings::Observer>("observer", j);
   o.mSpiceKernel    = parseProperty<std::string>("spiceKernel", j);
@@ -102,30 +101,16 @@
   o.mEnableMouseRay = parseProperty<bool>("enableMouseRay", j);
   o.mAnchors        = parseMap<std::string, Settings::Anchor>("anchors", j);
   o.mPlugins        = parseMap<std::string, nlohmann::json>("plugins", j);
-=======
-  o.mStartDate   = parseProperty<std::string>("startDate", j);
-  o.mMinDate     = parseProperty<std::string>("minDate", j);
-  o.mMaxDate     = parseProperty<std::string>("maxDate", j);
-  o.mObserver    = parseSection<Settings::Observer>("observer", j);
-  o.mSpiceKernel = parseProperty<std::string>("spiceKernel", j);
->>>>>>> 962b711a
+  o.mStartDate      = parseProperty<std::string>("startDate", j);
+  o.mMinDate        = parseProperty<std::string>("minDate", j);
+  o.mMaxDate        = parseProperty<std::string>("maxDate", j);
 
   auto iter = j.find("downloadData");
   if (iter != j.end()) {
     o.mDownloadData = parseVector<Settings::DownloadData>("downloadData", j);
   }
-<<<<<<< HEAD
-=======
 
-  o.mGui = parseOptionalSection<Settings::Gui>("gui", j);
-
-  o.mWidgetScale    = parseProperty<float>("widgetScale", j);
-  o.mEnableMouseRay = parseProperty<bool>("enableMouseRay", j);
-
-  o.mAnchors = parseMap<std::string, Settings::Anchor>("anchors", j);
-  o.mPlugins = parseMap<std::string, nlohmann::json>("plugins", j);
-  o.mEvents  = parseVector<Settings::Event>("events", j);
->>>>>>> 962b711a
+  o.mEvents = parseVector<Settings::Event>("events", j);
 }
 
 ////////////////////////////////////////////////////////////////////////////////////////////////////
