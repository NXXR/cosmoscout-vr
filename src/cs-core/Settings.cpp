////////////////////////////////////////////////////////////////////////////////////////////////////
//                               This file is part of CosmoScout VR                               //
//      and may be used under the terms of the MIT license. See the LICENSE file for details.     //
//                        Copyright: (c) 2019 German Aerospace Center (DLR)                       //
////////////////////////////////////////////////////////////////////////////////////////////////////

#include "Settings.hpp"
#include "../cs-utils/convert.hpp"

#include <fstream>
#include <iostream>
#include <spdlog/spdlog.h>

namespace nlohmann {

/// A template specialization for serialization and deserialization of spdlog::level::level_enum.
template <>
struct adl_serializer<spdlog::level::level_enum> {
  static void to_json(json& j, spdlog::level::level_enum opt) {
    j = spdlog::level::to_string_view(opt).data();
  }

  static void from_json(const json& j, spdlog::level::level_enum& opt) {
    opt = spdlog::level::from_str(j.get<std::string>());
  }
};

} // namespace nlohmann

namespace cs::core {

////////////////////////////////////////////////////////////////////////////////////////////////////

void from_json(nlohmann::json const& j, Settings::Anchor& o) {
  Settings::deserialize(j, "center", o.mCenter);
  Settings::deserialize(j, "frame", o.mFrame);
  Settings::deserialize(j, "startExistence", o.mStartExistence);
  Settings::deserialize(j, "endExistence", o.mEndExistence);
}

void to_json(nlohmann::json& j, Settings::Anchor const& o) {
  Settings::serialize(j, "center", o.mCenter);
  Settings::serialize(j, "frame", o.mFrame);
  Settings::serialize(j, "startExistence", o.mStartExistence);
  Settings::serialize(j, "endExistence", o.mEndExistence);
}

////////////////////////////////////////////////////////////////////////////////////////////////////

void from_json(nlohmann::json const& j, Settings::GuiPosition& o) {
  Settings::deserialize(j, "widthPixel", o.mWidthPixel);
  Settings::deserialize(j, "heightPixel", o.mHeightPixel);
  Settings::deserialize(j, "widthMeter", o.mWidthMeter);
  Settings::deserialize(j, "heightMeter", o.mHeightMeter);
  Settings::deserialize(j, "posXMeter", o.mPosXMeter);
  Settings::deserialize(j, "posYMeter", o.mPosYMeter);
  Settings::deserialize(j, "posZMeter", o.mPosZMeter);
  Settings::deserialize(j, "rotX", o.mRotX);
  Settings::deserialize(j, "rotY", o.mRotY);
  Settings::deserialize(j, "rotZ", o.mRotZ);
}

void to_json(nlohmann::json& j, Settings::GuiPosition const& o) {
  Settings::serialize(j, "widthPixel", o.mWidthPixel);
  Settings::serialize(j, "heightPixel", o.mHeightPixel);
  Settings::serialize(j, "widthMeter", o.mWidthMeter);
  Settings::serialize(j, "heightMeter", o.mHeightMeter);
  Settings::serialize(j, "posXMeter", o.mPosXMeter);
  Settings::serialize(j, "posYMeter", o.mPosYMeter);
  Settings::serialize(j, "posZMeter", o.mPosZMeter);
  Settings::serialize(j, "rotX", o.mRotX);
  Settings::serialize(j, "rotY", o.mRotY);
  Settings::serialize(j, "rotZ", o.mRotZ);
}

////////////////////////////////////////////////////////////////////////////////////////////////////

void from_json(nlohmann::json const& j, Settings::Observer& o) {
  Settings::deserialize(j, "center", o.pCenter);
  Settings::deserialize(j, "frame", o.pFrame);
  Settings::deserialize(j, "position", o.pPosition);
  Settings::deserialize(j, "rotation", o.pRotation);
}

void to_json(nlohmann::json& j, Settings::Observer const& o) {
  Settings::serialize(j, "center", o.pCenter);
  Settings::serialize(j, "frame", o.pFrame);
  Settings::serialize(j, "position", o.pPosition);
  Settings::serialize(j, "rotation", o.pRotation);
}

////////////////////////////////////////////////////////////////////////////////////////////////////

void from_json(nlohmann::json const& j, Settings::Event::Location& o) {
  Settings::deserialize(j, "planet", o.mPlanet);
  Settings::deserialize(j, "place", o.mPlace);
}

void to_json(nlohmann::json& j, Settings::Event::Location const& o) {
  Settings::serialize(j, "planet", o.mPlanet);
  Settings::serialize(j, "place", o.mPlace);
}

////////////////////////////////////////////////////////////////////////////////////////////////////

void from_json(nlohmann::json const& j, Settings::Event& o) {
  Settings::deserialize(j, "start", o.mStart);
  Settings::deserialize(j, "content", o.mContent);
  Settings::deserialize(j, "id", o.mId);
  Settings::deserialize(j, "description", o.mDescription);
  Settings::deserialize(j, "style", o.mStyle);
  Settings::deserialize(j, "end", o.mEnd);
  Settings::deserialize(j, "location", o.mLocation);
}

void to_json(nlohmann::json& j, Settings::Event const& o) {
  Settings::serialize(j, "start", o.mStart);
  Settings::serialize(j, "content", o.mContent);
  Settings::serialize(j, "id", o.mId);
  Settings::serialize(j, "description", o.mDescription);
  Settings::serialize(j, "style", o.mStyle);
  Settings::serialize(j, "end", o.mEnd);
  Settings::serialize(j, "location", o.mLocation);
}

////////////////////////////////////////////////////////////////////////////////////////////////////

void from_json(nlohmann::json const& j, Settings::DownloadData& o) {
  Settings::deserialize(j, "url", o.mUrl);
  Settings::deserialize(j, "file", o.mFile);
}

void to_json(nlohmann::json& j, Settings::DownloadData const& o) {
  Settings::serialize(j, "url", o.mUrl);
  Settings::serialize(j, "file", o.mFile);
}

////////////////////////////////////////////////////////////////////////////////////////////////////

void from_json(nlohmann::json const& j, Settings::SceneScale& o) {
  Settings::deserialize(j, "minScale", o.mMinScale);
  Settings::deserialize(j, "maxScale", o.mMaxScale);
  Settings::deserialize(j, "closeVisualDistance", o.mCloseVisualDistance);
  Settings::deserialize(j, "farVisualDistance", o.mFarVisualDistance);
  Settings::deserialize(j, "closeRealDistance", o.mCloseRealDistance);
  Settings::deserialize(j, "farRealDistance", o.mFarRealDistance);
  Settings::deserialize(j, "lockWeight", o.mLockWeight);
  Settings::deserialize(j, "trackWeight", o.mTrackWeight);
  Settings::deserialize(j, "minObjectSize", o.mMinObjectSize);
  Settings::deserialize(j, "nearClip", o.mNearClip);
  Settings::deserialize(j, "minFarClip", o.mMinFarClip);
  Settings::deserialize(j, "maxFarClip", o.mMaxFarClip);
}

void to_json(nlohmann::json& j, Settings::SceneScale const& o) {
  Settings::serialize(j, "minScale", o.mMinScale);
  Settings::serialize(j, "maxScale", o.mMaxScale);
  Settings::serialize(j, "closeVisualDistance", o.mCloseVisualDistance);
  Settings::serialize(j, "farVisualDistance", o.mFarVisualDistance);
  Settings::serialize(j, "closeRealDistance", o.mCloseRealDistance);
  Settings::serialize(j, "farRealDistance", o.mFarRealDistance);
  Settings::serialize(j, "lockWeight", o.mLockWeight);
  Settings::serialize(j, "trackWeight", o.mTrackWeight);
  Settings::serialize(j, "minObjectSize", o.mMinObjectSize);
  Settings::serialize(j, "nearClip", o.mNearClip);
  Settings::serialize(j, "minFarClip", o.mMinFarClip);
  Settings::serialize(j, "maxFarClip", o.mMaxFarClip);
}

////////////////////////////////////////////////////////////////////////////////////////////////////

void from_json(nlohmann::json const& j, Settings::Graphics& o) {
  Settings::deserialize(j, "widgetScale", o.pWidgetScale);
  Settings::deserialize(j, "heightScale", o.pHeightScale);
  Settings::deserialize(j, "enableHDR", o.pEnableHDR);
  Settings::deserialize(j, "enableLighting", o.pEnableLighting);
  Settings::deserialize(j, "lightingQuality", o.pLightingQuality);
  Settings::deserialize(j, "enableShadows", o.pEnableShadows);
  Settings::deserialize(j, "enableShadowsDebug", o.pEnableShadowsDebug);
  Settings::deserialize(j, "enableShadowsFreeze", o.pEnableShadowsFreeze);
  Settings::deserialize(j, "shadowMapResolution", o.pShadowMapResolution);
  Settings::deserialize(j, "shadowMapCascades", o.pShadowMapCascades);
  Settings::deserialize(j, "shadowMapBias", o.pShadowMapBias);
  Settings::deserialize(j, "shadowMapRange", o.pShadowMapRange);
  Settings::deserialize(j, "shadowMapExtension", o.pShadowMapExtension);
  Settings::deserialize(j, "shadowMapSplitDistribution", o.pShadowMapSplitDistribution);
  Settings::deserialize(j, "enableAutoExposure", o.pEnableAutoExposure);
  Settings::deserialize(j, "exposure", o.pExposure);
  Settings::deserialize(j, "autoExposureRange", o.pAutoExposureRange);
  Settings::deserialize(j, "exposureCompensation", o.pExposureCompensation);
  Settings::deserialize(j, "exposureAdaptionSpeed", o.pExposureAdaptionSpeed);
  Settings::deserialize(j, "sensorDiagonal", o.pSensorDiagonal);
  Settings::deserialize(j, "focalLength", o.pFocalLength);
  Settings::deserialize(j, "ambientBrightness", o.pAmbientBrightness);
  Settings::deserialize(j, "enableAutoGlow", o.pEnableAutoGlow);
  Settings::deserialize(j, "glowIntensity", o.pGlowIntensity);
}

void to_json(nlohmann::json& j, Settings::Graphics const& o) {
  Settings::serialize(j, "widgetScale", o.pWidgetScale);
  Settings::serialize(j, "heightScale", o.pHeightScale);
  Settings::serialize(j, "enableHDR", o.pEnableHDR);
  Settings::serialize(j, "enableLighting", o.pEnableLighting);
  Settings::serialize(j, "lightingQuality", o.pLightingQuality);
  Settings::serialize(j, "enableShadows", o.pEnableShadows);
  Settings::serialize(j, "enableShadowsDebug", o.pEnableShadowsDebug);
  Settings::serialize(j, "enableShadowsFreeze", o.pEnableShadowsFreeze);
  Settings::serialize(j, "shadowMapResolution", o.pShadowMapResolution);
  Settings::serialize(j, "shadowMapCascades", o.pShadowMapCascades);
  Settings::serialize(j, "shadowMapBias", o.pShadowMapBias);
  Settings::serialize(j, "shadowMapRange", o.pShadowMapRange);
  Settings::serialize(j, "shadowMapExtension", o.pShadowMapExtension);
  Settings::serialize(j, "shadowMapSplitDistribution", o.pShadowMapSplitDistribution);
  Settings::serialize(j, "enableAutoExposure", o.pEnableAutoExposure);
  Settings::serialize(j, "exposure", o.pExposure);
  Settings::serialize(j, "autoExposureRange", o.pAutoExposureRange);
  Settings::serialize(j, "exposureCompensation", o.pExposureCompensation);
  Settings::serialize(j, "exposureAdaptionSpeed", o.pExposureAdaptionSpeed);
  Settings::serialize(j, "sensorDiagonal", o.pSensorDiagonal);
  Settings::serialize(j, "focalLength", o.pFocalLength);
  Settings::serialize(j, "ambientBrightness", o.pAmbientBrightness);
  Settings::serialize(j, "enableAutoGlow", o.pEnableAutoGlow);
  Settings::serialize(j, "glowIntensity", o.pGlowIntensity);
}

////////////////////////////////////////////////////////////////////////////////////////////////////

void from_json(nlohmann::json const& j, Settings& o) {
  Settings::deserialize(j, "startDate", o.mStartDate);
  Settings::deserialize(j, "resetDate", o.mResetDate);
  Settings::deserialize(j, "observer", o.mObserver);
  Settings::deserialize(j, "spiceKernel", o.pSpiceKernel);
  Settings::deserialize(j, "sceneScale", o.mSceneScale);
  Settings::deserialize(j, "guiPosition", o.mGuiPosition);
  Settings::deserialize(j, "graphics", o.mGraphics);
  Settings::deserialize(j, "enableUserInterface", o.pEnableUserInterface);
  Settings::deserialize(j, "enableMouseRay", o.pEnableMouseRay);
  Settings::deserialize(j, "enableSensorSizeControl", o.pEnableSensorSizeControl);
  Settings::deserialize(j, "logLevelFile", o.pLogLevelFile);
  Settings::deserialize(j, "logLevelConsole", o.pLogLevelConsole);
  Settings::deserialize(j, "logLevelScreen", o.pLogLevelScreen);
  Settings::deserialize(j, "anchors", o.mAnchors);
  Settings::deserialize(j, "plugins", o.mPlugins);
  Settings::deserialize(j, "minDate", o.pMinDate);
  Settings::deserialize(j, "maxDate", o.pMaxDate);
  Settings::deserialize(j, "downloadData", o.mDownloadData);
  Settings::deserialize(j, "events", o.mEvents);
  Settings::deserialize(j, "commandHistory", o.mCommandHistory);
}

void to_json(nlohmann::json& j, Settings const& o) {
  Settings::serialize(j, "startDate", o.mStartDate);
  Settings::serialize(j, "resetDate", o.mResetDate);
  Settings::serialize(j, "observer", o.mObserver);
  Settings::serialize(j, "spiceKernel", o.pSpiceKernel);
  Settings::serialize(j, "sceneScale", o.mSceneScale);
  Settings::serialize(j, "guiPosition", o.mGuiPosition);
  Settings::serialize(j, "graphics", o.mGraphics);
  Settings::serialize(j, "enableUserInterface", o.pEnableUserInterface);
  Settings::serialize(j, "enableMouseRay", o.pEnableMouseRay);
  Settings::serialize(j, "enableSensorSizeControl", o.pEnableSensorSizeControl);
  Settings::serialize(j, "logLevelFile", o.pLogLevelFile);
  Settings::serialize(j, "logLevelConsole", o.pLogLevelConsole);
  Settings::serialize(j, "logLevelScreen", o.pLogLevelScreen);
  Settings::serialize(j, "anchors", o.mAnchors);
  Settings::serialize(j, "plugins", o.mPlugins);
  Settings::serialize(j, "minDate", o.pMinDate);
  Settings::serialize(j, "maxDate", o.pMaxDate);
  Settings::serialize(j, "downloadData", o.mDownloadData);
  Settings::serialize(j, "events", o.mEvents);
  Settings::serialize(j, "commandHistory", o.mCommandHistory);
}

////////////////////////////////////////////////////////////////////////////////////////////////////

utils::Signal<> const& Settings::onLoad() const {
  return mOnLoad;
}

utils::Signal<> const& Settings::onSave() const {
  return mOnSave;
}

////////////////////////////////////////////////////////////////////////////////////////////////////

void Settings::read(std::string const& fileName) {
  std::ifstream i(fileName);

  if (!i) {
    throw std::runtime_error("Cannot open file: '" + fileName + "'!");
  }

  nlohmann::json settings;
  i >> settings;

  from_json(settings, *this);

  // Notify listeners that values might have changed.
  mOnLoad.emit();
}

////////////////////////////////////////////////////////////////////////////////////////////////////

void Settings::write(std::string const& fileName) const {
  // Tell listeners that the settings are about to be saved.
  mOnSave.emit();

  std::ofstream o(fileName);

  if (!o) {
    throw std::runtime_error("Cannot open file: '" + fileName + "'!");
  }

  nlohmann::json settings = *this;
  o << std::setw(2) << settings;
}

////////////////////////////////////////////////////////////////////////////////////////////////////

std::pair<double, double> Settings::Anchor::getExistence() {
  std::pair<double, double> result;

  try {
<<<<<<< HEAD
    result.first =
        utils::convert::toSpiceTime(boost::posix_time::time_from_string(mStartExistence));
  } catch (std::exception const& e) {
=======
    result.first = utils::convert::toSpiceTime(
        boost::posix_time::time_from_string(anchor.second.mStartExistence));
  } catch (std::exception const&) {
>>>>>>> bfde22ab
    throw std::runtime_error("Failed to parse the 'startExistence' property of the anchor '" +
                             mCenter +
                             "'. The dates should be given in the format: 1969-07-20 20:17:40.000");
  }

  try {
<<<<<<< HEAD
    result.second = utils::convert::toSpiceTime(boost::posix_time::time_from_string(mEndExistence));
  } catch (std::exception const& e) {
=======
    result.second = utils::convert::toSpiceTime(
        boost::posix_time::time_from_string(anchor.second.mEndExistence));
  } catch (std::exception const&) {
>>>>>>> bfde22ab
    throw std::runtime_error("Failed to parse the 'endExistence' property of the anchor '" +
                             mCenter +
                             "'. The dates should be given in the format: 1969-07-20 20:17:40.000");
  }

  return result;
}

////////////////////////////////////////////////////////////////////////////////////////////////////

Settings::DeserializationException::DeserializationException(
    std::string const& property, std::string const& jsonError)
    : mProperty(property)
    , mJSONError(jsonError)
    , mMessage("While parsing property " + mProperty + ": " + mJSONError){};

////////////////////////////////////////////////////////////////////////////////////////////////////

const char* Settings::DeserializationException::what() const noexcept {
  return mMessage.c_str();
}

////////////////////////////////////////////////////////////////////////////////////////////////////

} // namespace cs::core<|MERGE_RESOLUTION|>--- conflicted
+++ resolved
@@ -321,29 +321,17 @@
   std::pair<double, double> result;
 
   try {
-<<<<<<< HEAD
     result.first =
         utils::convert::toSpiceTime(boost::posix_time::time_from_string(mStartExistence));
-  } catch (std::exception const& e) {
-=======
-    result.first = utils::convert::toSpiceTime(
-        boost::posix_time::time_from_string(anchor.second.mStartExistence));
   } catch (std::exception const&) {
->>>>>>> bfde22ab
     throw std::runtime_error("Failed to parse the 'startExistence' property of the anchor '" +
                              mCenter +
                              "'. The dates should be given in the format: 1969-07-20 20:17:40.000");
   }
 
   try {
-<<<<<<< HEAD
     result.second = utils::convert::toSpiceTime(boost::posix_time::time_from_string(mEndExistence));
-  } catch (std::exception const& e) {
-=======
-    result.second = utils::convert::toSpiceTime(
-        boost::posix_time::time_from_string(anchor.second.mEndExistence));
   } catch (std::exception const&) {
->>>>>>> bfde22ab
     throw std::runtime_error("Failed to parse the 'endExistence' property of the anchor '" +
                              mCenter +
                              "'. The dates should be given in the format: 1969-07-20 20:17:40.000");
