////////////////////////////////////////////////////////////////////////////////////////////////////
//                               This file is part of CosmoScout VR                               //
//      and may be used under the terms of the MIT license. See the LICENSE file for details.     //
//                        Copyright: (c) 2019 German Aerospace Center (DLR)                       //
////////////////////////////////////////////////////////////////////////////////////////////////////

#ifndef CS_CORE_SOLARSYSTEM_HPP
#define CS_CORE_SOLARSYSTEM_HPP

#include "cs_core_export.hpp"

#include "../cs-scene/CelestialAnchor.hpp"
#include "../cs-scene/CelestialBody.hpp"
#include "../cs-scene/CelestialObserver.hpp"

#include <set>
#include <unordered_set>
#include <vector>

namespace cs::utils {
class FrameTimings;
} // namespace cs::utils

namespace cs::core {

class Settings;
class TimeControl;
class GraphicsEngine;

/// The solar system is responsible for managing all CelestialBodies, the Sun and the observer.
/// It functions as an interface to access these above mentioned objects from nearly anywhere in
/// the application.
class CS_CORE_EXPORT SolarSystem {
 public:
  /// The body which the observer is attached to. The observer will follow this bodies motions.
  utils::Property<std::shared_ptr<scene::CelestialBody>> pActiveBody;

  /// The name of the current SPICE center of the observer. Should be the same as
  /// pActiveBody.get()->getCenterName()
  utils::Property<std::string> pObserverCenter;

  /// The SPICE frame of reference the observer is currently in.
  utils::Property<std::string> pObserverFrame;

  /// The current speed of the observer in m/s in relation to his current SPICE reference frame.
  utils::Property<float> pCurrentObserverSpeed;

<<<<<<< HEAD
  /// Luminous power of the sun (in lumens) scaled to match the current observer scale.
  /// In order to get an illuminance value i (in lux), calculate the distance to the sun
  /// d = length(p-pSunPosition) and calculate then i = pSunLuminousPower / (d*d*4*PI)
  utils::Property<float> pSunLuminousPower = 1.f;

  /// Current position of the sun, realtive to the observer.
  utils::Property<glm::dvec3> pSunPosition = glm::dvec3(0.f);

  SolarSystem(std::shared_ptr<TimeControl> const& pTimeControl);
=======
  SolarSystem(std::shared_ptr<const Settings> const& settings,
      std::shared_ptr<utils::FrameTimings> const&    frameTimings,
      std::shared_ptr<GraphicsEngine> const&         graphicsEngine,
      std::shared_ptr<TimeControl> const&            timeControl);
>>>>>>> c26d4089
  ~SolarSystem() = default;

  /// The Sun which is at the center of the SolarSystem.
  std::shared_ptr<const scene::CelestialObject> getSun() const;

  /// The CelestialObserver, which controls the camera.
  void                            setObserver(scene::CelestialObserver const& observer);
  scene::CelestialObserver&       getObserver();
  scene::CelestialObserver const& getObserver() const;

  /// Adds a CelestialAnchor to the SolarSystem.
  void registerAnchor(std::shared_ptr<scene::CelestialAnchor> const& anchor);

  /// Removes the CelestialAnchor from the SolarSystem.
  /// If the CelestialAnchor is also a CelestialBody and it was added via registerBody() it MUST be
  /// unregistered with unregisterBody() instead.
  void unregisterAnchor(std::shared_ptr<scene::CelestialAnchor> const& anchor);

  /// A list of all CelestialAnchors in the SolarSystem.
  std::set<std::shared_ptr<scene::CelestialAnchor>> const& getAnchors() const;

  /// @return The CelestialAnchor with the specified SPICE name or nullptr if it doesn't exist.
  std::shared_ptr<scene::CelestialAnchor> getAnchor(std::string const& sCenter) const;

  /// Adds a CelestialBody to the SolarSystem. A call to registerAnchor() is not needed, because
  /// it is done automatically.
  void registerBody(std::shared_ptr<scene::CelestialBody> const& body);

  /// Removes a CelestialBody from the SolarSystem. A call to unregisterAnchor() is not needed,
  /// because it is done automatically.
  void unregisterBody(std::shared_ptr<scene::CelestialBody> const& body);
  std::set<std::shared_ptr<scene::CelestialBody>> const& getBodies() const;
  std::shared_ptr<scene::CelestialBody>                  getBody(std::string const& sCenter) const;

  /// Updates all CelestialAnchors, the Sun and the CelestialObservers animations.
  void update();

  /// This scales the cs::scene::CelestialObserver of the solar system to move the
  /// closest body to a small world space distance. This distance depends on his or her *real*
  /// distance in outer space to the respective body.
  /// In order for the scientists to be able to interact with their environment, the next virtual
  /// celestial body must never be more than an arm’s length away. If the Solar System were always
  /// represented on a 1:1 scale, the virtual planetary surface would be too far away to work
  /// effectively with the simulation.
  /// As objects will be quite close to the observer in world space if the user is far away in
  /// *real* space, this also reduces the far clip distance in order to increase depth accuracy
  /// for objects close to the observer. This method also manages the SPICE frame changes when the
  /// observer moves from body to body.
  void updateSceneScale();

  /// Gradually moves the observer's position and rotation from their current values to the given
  /// values.
  ///
  /// @param sCenter  The SPICE name of the targets center.
  /// @param sFrame   The SPICE reference frame of the targets location.
  /// @param position The target position in the targets coordinate system.
  /// @param rotation The target rotation in the targets coordinate system.
  /// @param duration The duration in Barycentric Dynamical Time to move to the new location.
  void flyObserverTo(std::string const& sCenter, std::string const& sFrame,
      glm::dvec3 const& position, glm::dquat const& rotation, double duration);

  /// Gradually moves the observer's position and rotation from their current values to the values
  /// matching the geographic coordinate system coordinates given.
  ///
  /// @param sCenter  The SPICE name of the targets center.
  /// @param sFrame   The SPICE reference frame of the targets location.
  /// @param lngLat   The target longitude and latitude in on the surface.
  /// @param height   The target height over the surface. (DocTODO see level or mean elevation?)
  /// @param duration The duration in Barycentric Dynamical Time to move to the new location.
  void flyObserverTo(std::string const& sCenter, std::string const& sFrame,
      glm::dvec2 const& lngLat, double height, double duration);

  /// Gradually moves the observer's position and rotation from their current values to a
  /// position in which the target object given by the SPICE frame center is in view.
  ///
  /// @param sCenter  The SPICE name of the targets center.
  /// @param sFrame   The SPICE reference frame of the targets location.
  /// @param duration The duration in Barycentric Dynamical Time to move to the new location.
  void flyObserverTo(std::string const& sCenter, std::string const& sFrame, double duration);

  /// DocTODO
  void setObserverToCamera();

  /// The methods below can be used for being notified about new CelestialBodies being added to or
  /// removed from the SolarSystem.
  uint64_t registerAddBodyListener(
      std::function<void(std::shared_ptr<scene::CelestialBody>)> listener);
  void unregisterAddBodyListener(uint64_t id);

  uint64_t registerRemoveBodyListener(
      std::function<void(std::shared_ptr<scene::CelestialBody>)> listener);
  void unregisterRemoveBodyListener(uint64_t id);

  // static utility functions ----------------------------------------------------------------------

  /// Initializes SPICE.
  void init(std::string const& sSpiceMetaFile);

  /// Return true, when init() has been called before.
  bool getIsInitialized() const;

  /// Cleans SPICE up.
  void deinit();

  /// For debugging purposes.
  /// Prints all loaded SPICE frames.
  static void printFrames();

  /// Disables SPICEs error reports.
  static void disableSpiceErrorReports();

  /// Enables SPICEs error reports.
  static void enableSpiceErrorReports();

  static void scaleRelativeToObserver(scene::CelestialAnchor& anchor,
      scene::CelestialObserver const& observer, double simulationTime, double baseDistance,
      double scaleFactor);
  static void turnToObserver(scene::CelestialAnchor& anchor,
      scene::CelestialObserver const& observer, double simulationTime, bool upIsNormal);

  /// Gives the radii to a given SPICE object.
  /// @param sCenterName The name of the SPICE object from which the radii are requested.
  static glm::dvec3 getRadii(std::string const& sCenterName);

  /// Generates a trail of points representing the given SPICE objects past movements.
  ///
  /// @param sCenterName  The SPICE name of the center, which the observer is currently locked to.
  /// @param sFrameName   The SPICE frame of reference.
  /// @param sTargetName  The SPICE name of the center of the body for whom the Trajectory shall
  ///                     be calculated.
  /// @param dStartTime   The start time of the trajectory. DocTODO more specific
  /// @param dEndTime     The end time of the trajectory. DocTODO more specific
  /// @param iSamples     The resolution of the trajectory.
  ///
  /// @return A vector of points, where the x, y and z values represent the position and the w
  ///         value represents the time of that point, when the body was at that location.
  static std::vector<glm::dvec4> calculateTrajectory(std::string const& sCenterName,
      std::string const& sFrameName, std::string const& sTargetName, double dStartTime,
      double dEndTime, int iSamples);

 private:
  std::shared_ptr<const Settings>                   mSettings;
  std::shared_ptr<utils::FrameTimings>              mFrameTimings;
  std::shared_ptr<GraphicsEngine>                   mGraphicsEngine;
  std::shared_ptr<TimeControl>                      mTimeControl;
  scene::CelestialObserver                          mObserver;
  std::shared_ptr<scene::CelestialObject>           mSun;
  std::set<std::shared_ptr<scene::CelestialAnchor>> mAnchors;
  std::set<std::shared_ptr<scene::CelestialBody>>   mBodies;

  bool mIsInitialized = false;

  uint64_t mListenerIds = 0;
  std::unordered_map<uint64_t, std::function<void(std::shared_ptr<scene::CelestialBody>)>>
      mAddBodyListeners;
  std::unordered_map<uint64_t, std::function<void(std::shared_ptr<scene::CelestialBody>)>>
      mRemoveBodyListeners;
};

} // namespace cs::core

#endif // CS_CORE_SOLARSYSTEM_HPP<|MERGE_RESOLUTION|>--- conflicted
+++ resolved
@@ -45,7 +45,6 @@
   /// The current speed of the observer in m/s in relation to his current SPICE reference frame.
   utils::Property<float> pCurrentObserverSpeed;
 
-<<<<<<< HEAD
   /// Luminous power of the sun (in lumens) scaled to match the current observer scale.
   /// In order to get an illuminance value i (in lux), calculate the distance to the sun
   /// d = length(p-pSunPosition) and calculate then i = pSunLuminousPower / (d*d*4*PI)
@@ -54,13 +53,10 @@
   /// Current position of the sun, realtive to the observer.
   utils::Property<glm::dvec3> pSunPosition = glm::dvec3(0.f);
 
-  SolarSystem(std::shared_ptr<TimeControl> const& pTimeControl);
-=======
   SolarSystem(std::shared_ptr<const Settings> const& settings,
       std::shared_ptr<utils::FrameTimings> const&    frameTimings,
       std::shared_ptr<GraphicsEngine> const&         graphicsEngine,
       std::shared_ptr<TimeControl> const&            timeControl);
->>>>>>> c26d4089
   ~SolarSystem() = default;
 
   /// The Sun which is at the center of the SolarSystem.
