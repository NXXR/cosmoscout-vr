////////////////////////////////////////////////////////////////////////////////////////////////////
//                               This file is part of CosmoScout VR                               //
//      and may be used under the terms of the MIT license. See the LICENSE file for details.     //
//                        Copyright: (c) 2019 German Aerospace Center (DLR)                       //
////////////////////////////////////////////////////////////////////////////////////////////////////

#include "Mark.hpp"

#include "../../cs-scene/CelestialAnchorNode.hpp"
#include "../../cs-utils/convert.hpp"
#include "../../cs-utils/utils.hpp"
#include "../GuiManager.hpp"
#include "../InputManager.hpp"
#include "../Settings.hpp"
#include "../SolarSystem.hpp"
#include "../TimeControl.hpp"

#include <VistaDataFlowNet/VdfnObjectRegistry.h>
#include <VistaKernel/GraphicsManager/VistaOpenGLNode.h>
#include <VistaKernel/GraphicsManager/VistaSceneGraph.h>
#include <VistaKernel/VistaSystem.h>
#include <VistaKernelOpenSGExt/VistaOpenSGMaterialTools.h>

#include <glm/gtc/type_ptr.hpp>
#include <utility>

namespace cs::core::tools {

////////////////////////////////////////////////////////////////////////////////////////////////////

static const char* SHADER_VERT = R"(
#version 330

layout(location=0) in vec3 iPosition;

out vec3 vPosition;
out vec3 vNormal;

uniform mat4 uMatModelView;
uniform mat4 uMatProjection;

void main()
{
    vPosition   = (uMatModelView * vec4(iPosition*0.005, 1.0)).xyz;
    gl_Position = uMatProjection * vec4(vPosition, 1.0);
}
)";

////////////////////////////////////////////////////////////////////////////////////////////////////

static const char* SHADER_FRAG = R"(
#version 330

uniform vec3 uHoverSelectActive;
uniform float uFarClip;
uniform vec3 uColor;

in vec3 vPosition;

layout(location = 0) out vec3 oColor;

void main()
{
    oColor = uColor;
    if (uHoverSelectActive.x > 0) oColor = mix(oColor, vec3(1, 1, 1), 0.2);
    if (uHoverSelectActive.y > 0) oColor = mix(oColor, vec3(1, 1, 1), 0.5);
    if (uHoverSelectActive.z > 0) oColor = mix(oColor, vec3(1, 1, 1), 0.8);

    // linearize depth value
    gl_FragDepth = length(vPosition) / uFarClip;
}
)";

////////////////////////////////////////////////////////////////////////////////////////////////////

<<<<<<< HEAD
Mark::Mark(std::shared_ptr<InputManager> const& pInputManager,
    std::shared_ptr<SolarSystem> const& pSolarSystem, std::shared_ptr<Settings> const& settings,
    std::shared_ptr<TimeControl> const& pTimeControl, std::string const& sCenter,
    std::string const& sFrame)
    : mInputManager(pInputManager)
    , mSolarSystem(pSolarSystem)
    , mSettings(settings)
    , mTimeControl(pTimeControl)
    , mVAO(new VistaVertexArrayObject())
    , mVBO(new VistaBufferObject())
    , mIBO(new VistaBufferObject())
    , mShader(new VistaGLSLShader()) {
=======
Mark::Mark(std::shared_ptr<InputManager> pInputManager, std::shared_ptr<SolarSystem> pSolarSystem,
    std::shared_ptr<GraphicsEngine> graphicsEngine, std::shared_ptr<TimeControl> pTimeControl,
    std::string const& sCenter, std::string const& sFrame)
    : mInputManager(std::move(pInputManager))
    , mSolarSystem(std::move(pSolarSystem))
    , mGraphicsEngine(std::move(graphicsEngine))
    , mTimeControl(std::move(pTimeControl))
    , mVAO(std::make_unique<VistaVertexArrayObject>())
    , mVBO(std::make_unique<VistaBufferObject>())
    , mIBO(std::make_unique<VistaBufferObject>())
    , mShader(std::make_unique<VistaGLSLShader>()) {
>>>>>>> 3020d26a

  initData(sCenter, sFrame);
}

////////////////////////////////////////////////////////////////////////////////////////////////////

Mark::Mark(Mark const& other)
    : IVistaOpenGLDraw(other)
    , Tool(other)
    , pLngLat(other.pLngLat)
    , pHovered(other.pHovered)
    , pSelected(other.pSelected)
    , pActive(other.pActive)
    , mInputManager(other.mInputManager)
    , mSolarSystem(other.mSolarSystem)
    , mSettings(other.mSettings)
    , mTimeControl(other.mTimeControl)
    , mOriginalDistance(other.mOriginalDistance)
    , mVAO(std::make_unique<VistaVertexArrayObject>())
    , mVBO(std::make_unique<VistaBufferObject>())
    , mIBO(std::make_unique<VistaBufferObject>())
    , mShader(std::make_unique<VistaGLSLShader>()) {

  initData(other.getAnchor()->getCenterName(), other.getAnchor()->getFrameName());
}

////////////////////////////////////////////////////////////////////////////////////////////////////

Mark::~Mark() {
  mInputManager->pHoveredNode.disconnect(mHoveredNodeConnection);
  mInputManager->pSelectedNode.disconnect(mSelectedNodeConnection);
  mInputManager->pButtons[0].disconnect(mButtonsConnection);
  mInputManager->pHoveredObject.disconnect(mHoveredPlanetConnection);
  mSettings->mGraphics.pHeightScale.disconnect(mHeightScaleConnection);

  mInputManager->pHoveredNode    = nullptr;
  mInputManager->pHoveredGuiItem = nullptr;

  if (mParent) {
    mInputManager->unregisterSelectable(mParent);
    delete mParent;
  }

  if (mAnchor) {
    mSolarSystem->unregisterAnchor(mAnchor);
  }
}

////////////////////////////////////////////////////////////////////////////////////////////////////

std::shared_ptr<cs::scene::CelestialAnchorNode> const& Mark::getAnchor() const {
  return mAnchor;
}

////////////////////////////////////////////////////////////////////////////////////////////////////

std::shared_ptr<cs::scene::CelestialAnchorNode>& Mark::getAnchor() {
  return mAnchor;
}

////////////////////////////////////////////////////////////////////////////////////////////////////

void Mark::update() {
  double simulationTime(mTimeControl->pSimulationTime.get());

  SolarSystem::scaleRelativeToObserver(*mAnchor, mSolarSystem->getObserver(), simulationTime,
      mOriginalDistance, mSettings->mGraphics.pWidgetScale.get());
  SolarSystem::turnToObserver(*mAnchor, mSolarSystem->getObserver(), simulationTime, false);
}

////////////////////////////////////////////////////////////////////////////////////////////////////

bool Mark::Do() {
  std::array<GLfloat, 16> glMatMV{};
  std::array<GLfloat, 16> glMatP{};
  glGetFloatv(GL_MODELVIEW_MATRIX, glMatMV.data());
  glGetFloatv(GL_PROJECTION_MATRIX, glMatP.data());

  mShader->Bind();
  mVAO->Bind();
  glUniformMatrix4fv(mShader->GetUniformLocation("uMatModelView"), 1, GL_FALSE, glMatMV.data());
  glUniformMatrix4fv(mShader->GetUniformLocation("uMatProjection"), 1, GL_FALSE, glMatP.data());
  mShader->SetUniform(mShader->GetUniformLocation("uHoverSelectActive"), pHovered.get() ? 1.F : 0.F,
      pSelected.get() ? 1.F : 0.F, pActive.get() ? 1.F : 0.F);
  mShader->SetUniform(
      mShader->GetUniformLocation("uFarClip"), cs::utils::getCurrentFarClipDistance());
  mShader->SetUniform(
      mShader->GetUniformLocation("uColor"), pColor.get().x, pColor.get().y, pColor.get().z);

  glDrawElements(GL_TRIANGLES, static_cast<GLsizei>(mIndexCount), GL_UNSIGNED_INT, nullptr);
  mVAO->Release();
  mShader->Release();

  return true;
}

////////////////////////////////////////////////////////////////////////////////////////////////////

bool Mark::GetBoundingBox(VistaBoundingBox& bb) {
  float const extend = 0.01F;

  std::array<float, 3> const fMin = {-extend, -extend, -extend};
  std::array<float, 3> const fMax = {extend, extend, extend};

  bb.SetBounds(fMin.data(), fMax.data());

  return true;
}

////////////////////////////////////////////////////////////////////////////////////////////////////

void Mark::initData(std::string const& sCenter, std::string const& sFrame) {
  mShader->InitVertexShaderFromString(SHADER_VERT);
  mShader->InitFragmentShaderFromString(SHADER_FRAG);
  mShader->Link();

  auto* pSG = GetVistaSystem()->GetGraphicsManager()->GetSceneGraph();

  mAnchor = std::make_shared<cs::scene::CelestialAnchorNode>(
      pSG->GetRoot(), pSG->GetNodeBridge(), "", sCenter, sFrame);
  mSolarSystem->registerAnchor(mAnchor);

  mParent = pSG->NewOpenGLNode(mAnchor.get(), this);
  mInputManager->registerSelectable(mParent);

  VistaOpenSGMaterialTools::SetSortKeyOnSubtree(
      mAnchor.get(), static_cast<int>(cs::utils::DrawOrder::eOpaqueItems));

  const std::array<glm::vec3, 26> POSITIONS = {glm::vec3(1, -1, 1), glm::vec3(-1, -1, -1),
      glm::vec3(1, -1, -1), glm::vec3(-1, 1, -1), glm::vec3(1, 1, 1), glm::vec3(1, 1, -1),
      glm::vec3(1, 1, -1), glm::vec3(1, -1, 1), glm::vec3(1, -1, -1), glm::vec3(1, 1, 1),
      glm::vec3(-1, -1, 1), glm::vec3(1, -1, 1), glm::vec3(-1, -1, 1), glm::vec3(-1, 1, -1),
      glm::vec3(-1, -1, -1), glm::vec3(1, -1, -1), glm::vec3(-1, 1, -1), glm::vec3(1, 1, -1),
      glm::vec3(-1, -1, 1), glm::vec3(-1, 1, 1), glm::vec3(1, 1, -1), glm::vec3(1, 1, 1),
      glm::vec3(1, -1, 1), glm::vec3(-1, 1, 1), glm::vec3(-1, 1, 1), glm::vec3(-1, -1, -1)};

  const std::array<uint32_t, 36> INDICES = {
      0,
      1,
      2,
      3,
      4,
      5,
      6,
      7,
      8,
      9,
      10,
      11,
      12,
      13,
      14,
      15,
      16,
      17,
      0,
      18,
      1,
      3,
      19,
      4,
      20,
      21,
      22,
      9,
      23,
      10,
      12,
      24,
      13,
      15,
      25,
      16,
  };

  mIndexCount = INDICES.size();

  mIBO->Bind(GL_ELEMENT_ARRAY_BUFFER);
  mIBO->BufferData(INDICES.size() * sizeof(uint32_t), INDICES.data(), GL_STATIC_DRAW);
  mIBO->Release();
  mVAO->SpecifyIndexBufferObject(mIBO.get());

  mVBO->Bind(GL_ARRAY_BUFFER);
  mVBO->BufferData(POSITIONS.size() * sizeof(glm::vec3), POSITIONS.data(), GL_STATIC_DRAW);
  mVBO->Release();

  mVAO->EnableAttributeArray(0);
  mVAO->SpecifyAttributeArrayFloat(0, 3, GL_FLOAT, GL_FALSE, sizeof(glm::vec3), 0, mVBO.get());

  // update hover state
  mHoveredNodeConnection = mInputManager->pHoveredNode.connect([this](IVistaNode* node) {
    if (node == mParent && !pHovered.get()) {
      pHovered = true;
      cs::core::GuiManager::setCursor(cs::gui::Cursor::eHand);
    } else if (node != mParent && pHovered.get()) {
      pHovered = false;
      cs::core::GuiManager::setCursor(cs::gui::Cursor::ePointer);
    }
  });

  mSelectedNodeConnection = mInputManager->pSelectedNode.connect(
      [this](IVistaNode* node) { pSelected = (node == mParent); });

  mButtonsConnection = mInputManager->pButtons[0].connect(
      [this](bool press) { pActive = (press && pHovered.get()); });

  mHoveredPlanetConnection =
      mInputManager->pHoveredObject.connect([this](InputManager::Intersection const& i) {
        if (pActive.get() && i.mObject) {
          auto body = std::dynamic_pointer_cast<cs::scene::CelestialBody>(i.mObject);
          if (body && body->getCenterName() == mAnchor->getCenterName()) {
            auto lngLatHeight = cs::utils::convert::toLngLatHeight(
                i.mPosition, body->getRadii()[0], body->getRadii()[0]);
            pLngLat = lngLatHeight.xy();
          }
        }
      });

  // update position
  mSelfLngLatConnection = pLngLat.connect([this](glm::dvec2 const& lngLat) {
    // Request the height under the Mark and add it
    auto   body   = mSolarSystem->getBody(mAnchor->getCenterName());
    double height = body->getHeight(lngLat);
    auto   radii  = body->getRadii();
    auto   cart   = cs::utils::convert::toCartesian(
        lngLat, radii[0], radii[0], height * mSettings->mGraphics.pHeightScale.get());
    mAnchor->setAnchorPosition(cart);

    // This seems to be the first time the tool is moved, so we have to store the distance to the
    // observer so that we can scale the tool later based on the observer's position.
    if (mOriginalDistance < 0) {
      double simulationTime(mTimeControl->pSimulationTime.get());
      mOriginalDistance =
          mSolarSystem->getObserver().getAnchorScale() *
          glm::length(mSolarSystem->getObserver().getRelativePosition(simulationTime, *mAnchor));
    }
  });

  // connect the heightscale value to this object. Whenever the heightscale value changes
  // the landmark will be set to the correct height value
<<<<<<< HEAD
  mHeightScaleConnection = mSettings->mGraphics.pHeightScale.connect([this](float h) {
=======
  mHeightScaleConnection = mGraphicsEngine->pHeightScale.connect([this](float h) {
>>>>>>> 3020d26a
    auto   body   = mSolarSystem->getBody(mAnchor->getCenterName());
    double height = body->getHeight(pLngLat.get()) * h;
    auto   radii  = body->getRadii();
    auto   cart   = cs::utils::convert::toCartesian(pLngLat.get(), radii[0], radii[0], height);
    mAnchor->setAnchorPosition(cart);
  });
}

////////////////////////////////////////////////////////////////////////////////////////////////////

} // namespace cs::core::tools<|MERGE_RESOLUTION|>--- conflicted
+++ resolved
@@ -73,32 +73,17 @@
 
 ////////////////////////////////////////////////////////////////////////////////////////////////////
 
-<<<<<<< HEAD
-Mark::Mark(std::shared_ptr<InputManager> const& pInputManager,
-    std::shared_ptr<SolarSystem> const& pSolarSystem, std::shared_ptr<Settings> const& settings,
-    std::shared_ptr<TimeControl> const& pTimeControl, std::string const& sCenter,
-    std::string const& sFrame)
-    : mInputManager(pInputManager)
-    , mSolarSystem(pSolarSystem)
-    , mSettings(settings)
-    , mTimeControl(pTimeControl)
+Mark::Mark(std::shared_ptr<InputManager> pInputManager, std::shared_ptr<SolarSystem> pSolarSystem,
+    std::shared_ptr<Settings> settings, std::shared_ptr<TimeControl> pTimeControl,
+    std::string const& sCenter, std::string const& sFrame)
+    : mInputManager(std::move(pInputManager))
+    , mSolarSystem(std::move(pSolarSystem))
+    , mSettings(std::move(settings))
+    , mTimeControl(std::move(pTimeControl))
     , mVAO(new VistaVertexArrayObject())
     , mVBO(new VistaBufferObject())
     , mIBO(new VistaBufferObject())
     , mShader(new VistaGLSLShader()) {
-=======
-Mark::Mark(std::shared_ptr<InputManager> pInputManager, std::shared_ptr<SolarSystem> pSolarSystem,
-    std::shared_ptr<GraphicsEngine> graphicsEngine, std::shared_ptr<TimeControl> pTimeControl,
-    std::string const& sCenter, std::string const& sFrame)
-    : mInputManager(std::move(pInputManager))
-    , mSolarSystem(std::move(pSolarSystem))
-    , mGraphicsEngine(std::move(graphicsEngine))
-    , mTimeControl(std::move(pTimeControl))
-    , mVAO(std::make_unique<VistaVertexArrayObject>())
-    , mVBO(std::make_unique<VistaBufferObject>())
-    , mIBO(std::make_unique<VistaBufferObject>())
-    , mShader(std::make_unique<VistaGLSLShader>()) {
->>>>>>> 3020d26a
 
   initData(sCenter, sFrame);
 }
@@ -339,11 +324,7 @@
 
   // connect the heightscale value to this object. Whenever the heightscale value changes
   // the landmark will be set to the correct height value
-<<<<<<< HEAD
   mHeightScaleConnection = mSettings->mGraphics.pHeightScale.connect([this](float h) {
-=======
-  mHeightScaleConnection = mGraphicsEngine->pHeightScale.connect([this](float h) {
->>>>>>> 3020d26a
     auto   body   = mSolarSystem->getBody(mAnchor->getCenterName());
     double height = body->getHeight(pLngLat.get()) * h;
     auto   radii  = body->getRadii();
