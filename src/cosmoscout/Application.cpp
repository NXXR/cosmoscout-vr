--- conflicted
+++ resolved
@@ -67,14 +67,10 @@
 ////////////////////////////////////////////////////////////////////////////////////////////////////
 
 bool Application::Init(VistaSystem* pVistaSystem) {
-<<<<<<< HEAD
   glEnable(GL_DEBUG_OUTPUT);
   glDebugMessageCallback(MessageCallback, nullptr);
 
-  // initialize curl - else it will be done in a not-threadsafe-manner in the TileSourcWMS
-=======
   // initialize curl
->>>>>>> 094fc3c0
   cURLpp::initialize();
 
   // download datasets if required
