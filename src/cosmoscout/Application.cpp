////////////////////////////////////////////////////////////////////////////////////////////////////
//                               This file is part of CosmoScout VR                               //
//      and may be used under the terms of the MIT license. See the LICENSE file for details.     //
//                        Copyright: (c) 2019 German Aerospace Center (DLR)                       //
////////////////////////////////////////////////////////////////////////////////////////////////////

#include "Application.hpp"

#include "../cs-core/DragNavigation.hpp"
#include "../cs-core/GraphicsEngine.hpp"
#include "../cs-core/GuiManager.hpp"
#include "../cs-core/InputManager.hpp"
#include "../cs-core/PluginBase.hpp"
#include "../cs-core/Settings.hpp"
#include "../cs-core/SolarSystem.hpp"
#include "../cs-core/TimeControl.hpp"
#include "../cs-graphics/MouseRay.hpp"
#include "../cs-utils/Downloader.hpp"
#include "../cs-utils/convert.hpp"
#include "../cs-utils/utils.hpp"
#include "ObserverNavigationNode.hpp"

#include <curlpp/cURLpp.hpp>
#include <glm/gtx/quaternion.hpp>

#include <VistaBase/VistaTimeUtils.h>
#include <VistaInterProcComm/Cluster/VistaClusterDataSync.h>
#include <VistaKernel/Cluster/VistaClusterMode.h>
#include <VistaKernel/DisplayManager/GlutWindowImp/VistaGlutWindowingToolkit.h>
#include <VistaKernel/DisplayManager/VistaDisplayManager.h>
#include <VistaKernel/DisplayManager/VistaProjection.h>
#include <VistaKernel/EventManager/VistaEventManager.h>
#include <VistaKernel/EventManager/VistaSystemEvent.h>
#include <VistaKernel/GraphicsManager/VistaOpenGLNode.h>
#include <VistaKernel/GraphicsManager/VistaSceneGraph.h>
#include <VistaKernel/GraphicsManager/VistaTransformNode.h>
#include <VistaKernel/VistaSystem.h>
#include <VistaKernelOpenSGExt/VistaOpenSGMaterialTools.h>
#include <VistaOGLExt/VistaShaderRegistry.h>

////////////////////////////////////////////////////////////////////////////////////////////////////

#ifdef __linux__
#define OPENLIB(libname) dlopen((libname), RTLD_LAZY)
#define LIBFUNC(handle, fn) dlsym((handle), (fn))
#define CLOSELIB(handle) dlclose((handle))
#define LIBERROR() dlerror()
#define LIBFILETYPE ".so"
#else
#define OPENLIB(libname) LoadLibrary((libname))
#define LIBFUNC(handle, fn) GetProcAddress((HMODULE)(handle), (fn))
#define CLOSELIB(handle) FreeLibrary((HMODULE)(handle))
#define LIBERROR() GetLastError()
#define LIBFILETYPE ".dll"
#endif

////////////////////////////////////////////////////////////////////////////////////////////////////

Application::Application(cs::core::Settings const& settings)
    : VistaFrameLoop()
    , mSettings(std::make_shared<cs::core::Settings>(settings)) {

  // Initialize curl.
  cURLpp::initialize();
}

////////////////////////////////////////////////////////////////////////////////////////////////////

Application::~Application() {

  // Close all plugins first.
  for (auto const& plugin : mPlugins) {
    std::string pluginFile = plugin.first;
    std::cout << "Unloading Plugin " << pluginFile << std::endl;

    plugin.second.mPlugin->deInit();

    auto handle           = plugin.second.mHandle;
    auto pluginDestructor = (void (*)(cs::core::PluginBase*))LIBFUNC(handle, "destroy");

    pluginDestructor(plugin.second.mPlugin);
    CLOSELIB(handle);
  }

  mPlugins.clear();

  // Then unload SPICE.
  mSolarSystem->deinit();

  // And cleanup curl.
  cURLpp::terminate();
}

////////////////////////////////////////////////////////////////////////////////////////////////////

bool Application::Init(VistaSystem* pVistaSystem) {

  // Make sure that our shaders are found by ViSTA.
  VistaShaderRegistry::GetInstance().AddSearchDirectory("../share/resources/shaders");

  // First we create all our core classes.
  mInputManager   = std::make_shared<cs::core::InputManager>();
  mFrameTimings   = std::make_shared<cs::utils::FrameTimings>();
  mGraphicsEngine = std::make_shared<cs::core::GraphicsEngine>(mSettings);
  mGuiManager     = std::make_shared<cs::core::GuiManager>(mSettings, mInputManager, mFrameTimings);
  mSceneSync =
      std::unique_ptr<IVistaClusterDataSync>(GetVistaSystem()->GetClusterMode()->CreateDataSync());
  mTimeControl = std::make_shared<cs::core::TimeControl>(mSettings);
  mSolarSystem = std::make_shared<cs::core::SolarSystem>(mTimeControl);
  mDragNavigation =
      std::make_shared<cs::core::DragNavigation>(mSolarSystem, mInputManager, mTimeControl);

  // The ObserverNavigationNode is used by several DFN networks to move the celestial observer.
  VdfnNodeFactory* pNodeFactory = VdfnNodeFactory::GetSingleton();
  pNodeFactory->SetNodeCreator(
      "ObserverNavigationNode", new ObserverNavigationNodeCreate(mSolarSystem, mInputManager));

  // This connects several parts of CosmoScout VR to each other.
  connectSlots();

  // Setup user interface callbacks.
  registerGuiCallbacks();

  // add some hot-keys -----------------------------------------------------------------------------

  // '+' increases the speed of time.
  GetVistaSystem()->GetKeyboardSystemControl()->BindAction('+', [this]() {
    if (!mInputManager->pHoveredGuiNode.get()) {
      mTimeControl->increaseTimeSpeed();
    }
  });

  // '-' decreases the speed of time.
  GetVistaSystem()->GetKeyboardSystemControl()->BindAction('-', [this]() {
    if (!mInputManager->pHoveredGuiNode.get()) {
      mTimeControl->decreaseTimeSpeed();
    }
  });

  // initialize the mouse pointer state ------------------------------------------------------------

  // If we are running on freeglut, we can hide the mouse pointer when the mouse ray should be
  // shown. This is determined by the settings key "enableMouseRay".
  auto windowingToolkit = dynamic_cast<VistaGlutWindowingToolkit*>(
      GetVistaSystem()->GetDisplayManager()->GetWindowingToolkit());

  if (windowingToolkit) {
    for (auto const& window : GetVistaSystem()->GetDisplayManager()->GetWindows()) {
      windowingToolkit->SetCursorIsEnabled(window.second, !mSettings->mEnableMouseRay);
    }
  }

  // If the settings key "enableMouseRay" is set to true, we add a cone geometry to the
  // SELECTION_NODE. The SELECTION_NODE is controlled by the users input device (via the DFN).
  if (mSettings->mEnableMouseRay) {
    auto                sceneGraph = GetVistaSystem()->GetGraphicsManager()->GetSceneGraph();
    VistaTransformNode* pIntentionNode =
        dynamic_cast<VistaTransformNode*>(sceneGraph->GetNode("SELECTION_NODE"));

    VistaTransformNode* mRayTrans = sceneGraph->NewTransformNode(pIntentionNode);
    mRayTrans->SetScale(0.001, 0.001, 30);
    mRayTrans->SetName("Ray_Trans");

    auto ray      = new cs::graphics::MouseRay();
    auto coneNode = sceneGraph->NewOpenGLNode(mRayTrans, ray);
    coneNode->SetName("Cone_Node");

    VistaOpenSGMaterialTools::SetSortKeyOnSubtree(
        pIntentionNode, static_cast<int>(cs::utils::DrawOrder::eRay));
  } else {
    mGuiManager->setCursor(cs::gui::Cursor::ePointer);
  }

  mGuiManager->enableLoadingScreen(true);

  // open plugin libraries --------------------------------------------------------------------

  for (auto const& plugin : mSettings->mPlugins) {
    try {

#ifdef __linux__
      std::string path = "../share/plugins/lib" + plugin.first + ".so";
#else
      std::string path = "..\\share\\plugins\\" + plugin.first + ".dll";
#endif

      // Clear errors.
      LIBERROR();

      COSMOSCOUT_LIBTYPE pluginHandle = OPENLIB(path.c_str());

      if (pluginHandle) {
        cs::core::PluginBase* (*pluginConstructor)();
        pluginConstructor = (cs::core::PluginBase * (*)()) LIBFUNC(pluginHandle, "create");

        std::cout << "Opening Plugin " << plugin.first << " ..." << std::endl;

        // Actually call the plugin's constructor and add the returned pointer to out list.
        mPlugins.insert(
            std::pair<std::string, Plugin>(plugin.first, {pluginHandle, pluginConstructor()}));

      } else {
        std::cerr << "Error loading CosmoScout VR Plugin " << plugin.first << " : " << LIBERROR()
                  << std::endl;
      }
    } catch (std::exception const& e) {
      std::cerr << "Error loading plugin " << plugin.first << ": " << e.what() << std::endl;
    }
  }

  return VistaFrameLoop::Init(pVistaSystem);
}

////////////////////////////////////////////////////////////////////////////////////////////////////

void Application::FrameUpdate() {

  // The FrameTimings are used to measure the time individual parts of the frame loop require.
  mFrameTimings->startFullFrameTiming();

  // Increase the frame count once every frame.
  ++m_iFrameCount;

  // At the beginning of each frame, the slaves (if any) are synchronized with the master.
  {
    cs::utils::FrameTimings::ScopedTimer timer("ClusterMode StartFrame");
    m_pClusterMode->StartFrame();
  }

  // Emit vista events.
  if (m_pClusterMode->GetIsLeader()) {
    cs::utils::FrameTimings::ScopedTimer timer("Emit VistaSystemEvents");
    EmitSystemEvent(VistaSystemEvent::VSE_POSTGRAPHICS);
    EmitSystemEvent(VistaSystemEvent::VSE_PREAPPLICATIONLOOP);
    EmitSystemEvent(VistaSystemEvent::VSE_UPDATE_INTERACTION);
    EmitSystemEvent(VistaSystemEvent::VSE_UPDATE_DISPLAYS);
    EmitSystemEvent(VistaSystemEvent::VSE_POSTAPPLICATIONLOOP);
    EmitSystemEvent(VistaSystemEvent::VSE_UPDATE_DELAYED_INTERACTION);
    EmitSystemEvent(VistaSystemEvent::VSE_PREGRAPHICS);
  }

  // At frame 25 we start to download datasets. This ensures that the loading screen is actually
  // already visible.
  if (GetFrameCount() == 25) {
    if (mSettings->mDownloadData.size() > 0) {
      // Download datasets in parallel. We use 10 threads to download the data.
      mDownloader.reset(new cs::utils::Downloader(10));
      for (auto const& download : mSettings->mDownloadData) {
        mDownloader->download(download.mUrl, download.mFile);
      }

      // Show to the user what's going on.
      mGuiManager->setLoadingScreenStatus("Downloading data ...");

    } else {
      // There are actually no datasets to download, so we can just set mDownloadedData to true.
      mDownloadedData = true;
    }
  }

  // Until everything is downloaded, update the progressbar accordingly.
  if (!mDownloadedData && mDownloader) {
    mGuiManager->setLoadingScreenProgress(mDownloader->getProgress(), false);
  }

  // Once the data download has finished, we can delete our downloader.
  if (!mDownloadedData && mDownloader && mDownloader->hasFinished()) {
    mDownloadedData = true;
    mDownloader.release();
  }

  // If all data is available, we can initialize the SolarSystem. This can only be done after the
  // data download, as it requires SPICE kernels which might be part of the download.
  if (mDownloadedData && !mSolarSystem->getIsInitialized()) {
    mSolarSystem->init(mSettings->mSpiceKernel);

    // Store the frame at which we should start loading the plugins.
    mStartPluginLoadingAtFrame = GetFrameCount();
  }

  // load plugins ----------------------------------------------------------------------------------

  // Once all data has been downloaded and the SolarSystem has been initialized, we can start
  // loading the plugins.
  if (mDownloadedData && !mLoadedAllPlugins) {

    // Before loading the first plugin and between loading the individual plugins, we will draw some
    // frames. This allows the loading screen to update the status message and move the progress
    // bar. For now, we wait a hard-coded number of 25 frames before and between loading of the
    // plugins.
    const int32_t cLoadingDelay = 25;

    // Every 25th frame something happens. At frame X we will show the name of the plugin on the
    // loading screen which will be loaded at frame X+25. At frame X+25 we will load the according
    // plugin and also update the loading screen to display the name of the plugin which is going to
    // be loaded at fram X+50. And so on.
    if (((GetFrameCount() - mStartPluginLoadingAtFrame) % cLoadingDelay) == 0) {

      // Calculate the index of the plugin which should be loaded this frame.
      int32_t pluginToLoad = (GetFrameCount() - mStartPluginLoadingAtFrame) / cLoadingDelay - 1;

      if (pluginToLoad >= 0 && pluginToLoad < mPlugins.size()) {

        // Get an iterator pointing to the plugin handle.
        auto plugin = mPlugins.begin();
        std::advance(plugin, pluginToLoad);

        // First provide the plugin with all required class instances.
        plugin->second.mPlugin->setAPI(mSettings, mSolarSystem, mGuiManager, mInputManager,
            GetVistaSystem()->GetGraphicsManager()->GetSceneGraph(), mGraphicsEngine, mFrameTimings,
            mTimeControl);

        // Then do the actual initialization. This may actually take a while and the loading screen
        // will become unresponsive in the meantime.
        try {
          plugin->second.mPlugin->init();
        } catch (std::exception const& e) {
          std::cerr << "Error initializing plugin " << plugin->first << ": " << e.what()
                    << std::endl;
        }

      } else if (pluginToLoad == mPlugins.size()) {

        std::cout << "Loading done." << std::endl;

        // Once all plugins have been loaded, we set a boolean indicating this state.
        mLoadedAllPlugins = true;

        // Update the loading screen status.
        mGuiManager->setLoadingScreenStatus("Ready for Takeoff");
        mGuiManager->setLoadingScreenProgress(100.f, true);

        // All plugins finished loading -> init their custom components.
        mGuiManager->getSideBar()->callJavascript("init");
        mGuiManager->getHeaderBar()->callJavascript("init");

        // We will keep the loading screen active for some frames, as the first frames are usually a
        // bit choppy as data is uploaded to the GPU.
        mHideLoadingScreenAtFrame = GetFrameCount() + cLoadingDelay;

        // initial observer animation --------------------------------------------------------------

        // At application startup, the celestial observer is transitioned to its position specified
        // in the setting json file.
        auto const& observerSettings = mSettings->mObserver;
        glm::dvec2  lonLat(observerSettings.mLongitude, observerSettings.mLatitude);
        lonLat = cs::utils::convert::toRadians(lonLat);

        auto radii = cs::core::SolarSystem::getRadii(observerSettings.mCenter);

        if (radii[0] == 0.0 || radii[2] == 0.0) {
          radii = glm::dvec3(1, 1, 1);
        }

        // Multiply longitude and latitude of start location by 0.5 to create more interesting start
        // animation.
        auto cart = cs::utils::convert::toCartesian(
            lonLat * 0.5, radii[0], radii[0], observerSettings.mDistance * 5);

        glm::dvec3 y = glm::dvec3(0, -1, 0);
        glm::dvec3 z = cart;
        glm::dvec3 x = glm::cross(z, y);
        y            = glm::cross(z, x);

        x = glm::normalize(x);
        y = glm::normalize(y);
        z = glm::normalize(z);

        auto rotation = glm::toQuat(glm::dmat3(x, y, z));
        mSolarSystem->getObserver().setCenterName(observerSettings.mCenter);
        mSolarSystem->getObserver().setFrameName(observerSettings.mFrame);
        mSolarSystem->getObserver().setAnchorPosition(cart);
        mSolarSystem->getObserver().setAnchorRotation(rotation);

        mSolarSystem->flyObserverTo(observerSettings.mCenter, observerSettings.mFrame, lonLat,
            observerSettings.mDistance, 5.0);
      }

      // If there is a plugin going to be loaded after the next cLoadingDelay frames, display its
      // name on the loading screen and update the progress accordingly.
      if (pluginToLoad + 1 < mPlugins.size()) {
        auto plugin = mPlugins.begin();
        std::advance(plugin, pluginToLoad + 1);
        mGuiManager->setLoadingScreenStatus("Loading " + plugin->first + " ...");
        mGuiManager->setLoadingScreenProgress(100.f * (pluginToLoad + 1) / mPlugins.size(), true);
      }
    }
  }

  // Main classes are only updated once all plugins have been loaded.
  if (mLoadedAllPlugins) {

    // Hide the loading screen after several frames.
    if (GetFrameCount() == mHideLoadingScreenAtFrame) {
      mGuiManager->enableLoadingScreen(false);
    }

    // update CosmoScout VR classes ----------------------------------------------------------------

    // Update the TimeControl.
    {
      cs::utils::FrameTimings::ScopedTimer timer(
          "TimeControl Update", cs::utils::FrameTimings::QueryMode::eCPU);
      mTimeControl->update();
    }

    // Update the individual plugins.
    for (auto const& plugin : mPlugins) {
      cs::utils::FrameTimings::ScopedTimer timer(
          plugin.first, cs::utils::FrameTimings::QueryMode::eBoth);

      try {
        plugin.second.mPlugin->update();
      } catch (std::runtime_error const& e) {
        std::cerr << "Error updating plugin " << plugin.first << ": " << e.what() << std::endl;
      }
    }

    // Update the navigation, SolarSystem and scene scale.
    {
      cs::utils::FrameTimings::ScopedTimer timer(
          "SolarSystem Update", cs::utils::FrameTimings::QueryMode::eCPU);
      mDragNavigation->update();
      mSolarSystem->update();
      updateSceneScale();
    }

    // Synchronize the observer position and simulation time across the network.
    {
      cs::utils::FrameTimings::ScopedTimer timer(
          "Scene Sync", cs::utils::FrameTimings::QueryMode::eCPU);

      struct SyncMessage {
        glm::dvec3 mPosition;
        glm::dquat mRotation;
        double     mScale;
        double     mTime;
      } syncMessage;

      syncMessage.mPosition = mSolarSystem->getObserver().getAnchorPosition();
      syncMessage.mRotation = mSolarSystem->getObserver().getAnchorRotation();
      syncMessage.mScale    = mSolarSystem->getObserver().getAnchorScale();
      syncMessage.mTime     = mTimeControl->pSimulationTime.get();

      std::string frame(mSolarSystem->getObserver().getFrameName());
      std::string center(mSolarSystem->getObserver().getCenterName());

      {
        std::vector<VistaType::byte> data(sizeof(SyncMessage));
        std::memcpy(&data[0], &syncMessage, sizeof(SyncMessage));
        mSceneSync->SyncData(data);
        std::memcpy(&syncMessage, &data[0], sizeof(SyncMessage));
      }

      mSceneSync->SyncData(frame);
      mSceneSync->SyncData(center);

      mSolarSystem->getObserver().setFrameName(frame);
      mSolarSystem->getObserver().setCenterName(center);

      mSolarSystem->getObserver().setAnchorPosition(syncMessage.mPosition);
      mSolarSystem->getObserver().setAnchorRotation(syncMessage.mRotation);
      mSolarSystem->getObserver().setAnchorScale(syncMessage.mScale);

      mTimeControl->pSimulationTime = syncMessage.mTime;
    }

    // Update the GraphicsEngine.
    {
      auto sunTransform = mSolarSystem->getSun()->getWorldTransform();
      mGraphicsEngine->setSunDirection(glm::normalize(sunTransform[3].xyz()));
    }
  }

  // Update the user interface.
  {
    cs::utils::FrameTimings::ScopedTimer timer(
        "User Interface", cs::utils::FrameTimings::QueryMode::eCPU);

    if (mSolarSystem->pActiveBody.get()) {

      // Update the user's position display in the header bar.
      auto                pSG = GetVistaSystem()->GetGraphicsManager()->GetSceneGraph();
      VistaTransformNode* pTrans =
          dynamic_cast<VistaTransformNode*>(pSG->GetNode("Platform-User-Node"));

      auto vWorldPos = glm::vec4(1);
      pTrans->GetWorldPosition(vWorldPos.x, vWorldPos.y, vWorldPos.z);

      auto radii = mSolarSystem->pActiveBody.get()->getRadii();
      auto vPlanetPos =
          glm::inverse(mSolarSystem->pActiveBody.get()->getWorldTransform()) * vWorldPos;
      auto   polar = cs::utils::convert::toLngLatHeight(vPlanetPos.xyz(), radii[0], radii[0]);
      double surfaceHeight = mSolarSystem->pActiveBody.get()->getHeight(polar.xy());
      double heightDiff    = polar.z / mGraphicsEngine->pHeightScale.get() - surfaceHeight;

      if (!std::isnan(polar.x) && !std::isnan(polar.y) && !std::isnan(heightDiff)) {
        mGuiManager->getHeaderBar()->callJavascript("set_user_position",
            cs::utils::convert::toDegrees(polar.x), cs::utils::convert::toDegrees(polar.y),
            heightDiff);
      }

      // Update the compass in the header bar.
      auto rot = mSolarSystem->getObserver().getRelativeRotation(
          mTimeControl->pSimulationTime.get(), *mSolarSystem->pActiveBody.get());
      glm::dvec4 up(0.0, 1.0, 0.0, 0.0);
      glm::dvec4 north = rot * up;
      north.z          = 0.0;

      float angle = std::acos(glm::dot(up, glm::normalize(north)));
      if (north.x < 0.f) {
        angle = -angle;
      }

      mGuiManager->getHeaderBar()->callJavascript("set_north_direction", angle);
    }

    mGuiManager->update();
  }

  // update vista classes --------------------------------------------------------------------------

  {
    cs::utils::FrameTimings::ScopedTimer timer("ClusterMode ProcessFrame");
    m_pClusterMode->ProcessFrame();
  }

  {
    cs::utils::FrameTimings::ScopedTimer timer("ClusterMode EndFrame");
    m_pClusterMode->EndFrame();
  }

  {
    cs::utils::FrameTimings::ScopedTimer timer("AvgLoopTime RecordTime");
    m_pAvgLoopTime->RecordTime();
  }

  {
    cs::utils::FrameTimings::ScopedTimer timer("DisplayManager DrawFrame");
    m_pDisplayManager->DrawFrame();
  }

  {
    cs::utils::FrameTimings::ScopedTimer timer("ClusterMode SwapSync");
    m_pClusterMode->SwapSync();
  }

  // Measure frame time until here. If we moved this farther down, we would also measure the
  // vertical synchronization delay, which would result in wrong timings.
  mFrameTimings->endFullFrameTiming();

  {
    cs::utils::FrameTimings::ScopedTimer timer("DisplayManager DisplayFrame");
    m_pDisplayManager->DisplayFrame();
  }

  {
    cs::utils::FrameTimings::ScopedTimer timer("FrameRate RecordTime");
    m_pFrameRate->RecordTime();
  }

  // Record frame timings.
  mFrameTimings->update();
}

////////////////////////////////////////////////////////////////////////////////////////////////////

void Application::connectSlots() {

  // Update mouse pointer coordinate display in the user interface.
  mInputManager->pHoveredObject.onChange().connect(
      [this](cs::core::InputManager::Intersection intersection) {
        if (intersection.mObject) {
          auto body = std::dynamic_pointer_cast<cs::scene::CelestialBody>(intersection.mObject);

          if (body) {
            auto radii = body->getRadii();
            auto polar =
                cs::utils::convert::toLngLatHeight(intersection.mPosition, radii[0], radii[0]);
            auto lngLat = cs::utils::convert::toDegrees(polar.xy());

            if (!std::isnan(lngLat.x) && !std::isnan(lngLat.y) && !std::isnan(polar.z)) {
              mGuiManager->getHeaderBar()->callJavascript("set_pointer_position", true, lngLat.x,
                  lngLat.y, polar.z / mGraphicsEngine->pHeightScale.get());
              return;
            }
          }
        }
        mGuiManager->getHeaderBar()->callJavascript("set_pointer_position", false);
      });

  // Update the time shown in the user interface when the simulation time changes.
  mTimeControl->pSimulationTime.onChange().connect([this](double val) {
    std::stringstream sstr;
    auto              facet = new boost::posix_time::time_facet();
    facet->format("%d-%b-%Y %H:%M");
    sstr.imbue(std::locale(std::locale::classic(), facet));
    sstr << cs::utils::convert::toBoostTime(val);
    mGuiManager->getHeaderBar()->callJavascript("set_date", sstr.str());
  });

  // Update the simulation time speed shown in the user interface.
  mTimeControl->pTimeSpeed.onChange().connect(
      [this](float val) { mGuiManager->getHeaderBar()->callJavascript("set_time_speed", val); });

  // Show notification when the center name of the celestial observer changes.
  mSolarSystem->pObserverCenter.onChange().connect([this](std::string const& center) {
    if (center == "Solar System Barycenter") {
      mGuiManager->showNotification("Leaving " + mSolarSystem->pActiveBody.get()->getCenterName(),
          "Now travelling in free space.", "star");
    } else {
      mGuiManager->showNotification(
          "Approaching " + mSolarSystem->pActiveBody.get()->getCenterName(),
          "Position is locked to " + mSolarSystem->pActiveBody.get()->getCenterName() + ".",
          "public");
    }
  });

  // Show notification when the frame name of the celestial observer changes.
  mSolarSystem->pObserverFrame.onChange().connect([this](std::string const& frame) {
    if (frame == "J2000") {
      mGuiManager->showNotification(
          "Stop tracking " + mSolarSystem->pActiveBody.get()->getCenterName(),
          "Orbit is not synced anymore.", "vpn_lock");
    } else {
      mGuiManager->showNotification("Tracking " + mSolarSystem->pActiveBody.get()->getCenterName(),
          "Orbit in sync with " + mSolarSystem->pActiveBody.get()->getCenterName() + ".",
          "vpn_lock");
    }
  });

  // Show the current speed of the celestial observer in the user interface.
  mSolarSystem->pCurrentObserverSpeed.onChange().connect(
      [this](float speed) { mGuiManager->getHeaderBar()->callJavascript("set_speed", speed); });

  // Show the statistics GuiItem when measurements are enabled.
  mFrameTimings->pEnableMeasurements.onChange().connect(
      [this](bool enable) { mGuiManager->getStatistics()->setIsEnabled(enable); });
}

////////////////////////////////////////////////////////////////////////////////////////////////////

void Application::registerGuiCallbacks() {

  // SideBar callbacks -----------------------------------------------------------------------------

  // Shows a notification in the top right corner. See GuiManager::showNotification() for details.
  mGuiManager->getSideBar()->registerCallback<std::string, std::string, std::string>(
      "print_notification",
      ([this](std::string const& title, std::string const& content, std::string const& icon) {
        mGuiManager->showNotification(title, content, icon);
      }));

  // Flies the observer to the given celestial body.
  mGuiManager->getSideBar()->registerCallback<std::string>(
      "set_celestial_body", ([this](std::string const& name) {
        for (auto const& body : mSolarSystem->getBodies()) {
          if (body->getCenterName() == name) {
            mSolarSystem->pActiveBody = body;
            mSolarSystem->flyObserverTo(body->getCenterName(), body->getFrameName(), 10.0);
<<<<<<< HEAD
            break;
=======
            mGuiManager->showNotification("Travelling", "to " + name, "send");
>>>>>>> 2f50bd6d
          }
        }
      }));

  // Sets the current simulation time. The argument must be a string accepted by
  // TimeControl::setTime.
  mGuiManager->getSideBar()->registerCallback<std::string>(
      "set_date", ([this](std::string const& sDate) {
        double time = cs::utils::convert::toSpiceTime(boost::posix_time::time_from_string(sDate));
        mTimeControl->setTime(time);
      }));

  // Sets the current simulation time. The argument must be a double representing Barycentric
  // Dynamical Time.
  mGuiManager->getSideBar()->registerCallback<double>(
      "set_time", ([this](double tTime) { mTimeControl->setTime(tTime); }));

  // Adjusts the global ambient brightness factor.
  mGuiManager->getSideBar()->registerCallback<double>(
      "set_ambient_light", ([this](double value) { mGraphicsEngine->pAmbientBrightness = value; }));

  // Enables lighting computation globally.
  mGuiManager->getSideBar()->registerCallback<bool>(
      "set_enable_lighting", ([this](bool enable) { mGraphicsEngine->pEnableLighting = enable; }));

  // Shows cascaded shadow mapping debugging information on the terrain.
  mGuiManager->getSideBar()->registerCallback<bool>("set_enable_cascades_debug",
      ([this](bool enable) { mGraphicsEngine->pEnableShadowsDebug = enable; }));

  // Enables the calculation of shadows.
  mGuiManager->getSideBar()->registerCallback<bool>(
      "set_enable_shadows", ([this](bool enable) { mGraphicsEngine->pEnableShadows = enable; }));

  // Freezes the shadow frustum.
  mGuiManager->getSideBar()->registerCallback<bool>("set_enable_shadow_freeze",
      ([this](bool enable) { mGraphicsEngine->pEnableShadowsFreeze = enable; }));

  // Sets a value which individual plugins may honor trading rendering fidelity for performance.
  mGuiManager->getSideBar()->registerCallback<double>("set_lighting_quality",
      ([this](const int value) { mGraphicsEngine->pLightingQuality = value; }));

  // Adjusts the resolution of the shadowmap.
  mGuiManager->getSideBar()->registerCallback<double>("set_shadowmap_resolution",
      ([this](const int val) { mGraphicsEngine->pShadowMapResolution = val; }));

  // Adjusts the number of shadowmap cascades.
  mGuiManager->getSideBar()->registerCallback<double>("set_shadowmap_cascades",
      ([this](const int val) { mGraphicsEngine->pShadowMapCascades = val; }));

  // Adjusts the depth range of the shadowmap.
  mGuiManager->getSideBar()->registerCallback<double, double>(
      "set_shadowmap_range", ([this](double val, double handle) {
        glm::vec2 range = mGraphicsEngine->pShadowMapRange.get();

        if (handle == 0.0) {
          range.x = (float)val;
        } else {
          range.y = (float)val;
        };

        mGraphicsEngine->pShadowMapRange = range;
      }));

  // Adjusts the additional frustum length for shadowmap rendering in sun space.
  mGuiManager->getSideBar()->registerCallback<double, double>(
      "set_shadowmap_extension", ([this](double val, double handle) {
        glm::vec2 extension = mGraphicsEngine->pShadowMapExtension.get();

        if (handle == 0.0) {
          extension.x = (float)val;
        } else {
          extension.y = (float)val;
        };

        mGraphicsEngine->pShadowMapExtension = extension;
      }));

  // Adjusts the distribution of shadowmap cascades.
  mGuiManager->getSideBar()->registerCallback<double>("set_shadowmap_split_distribution",
      ([this](double val) { mGraphicsEngine->pShadowMapSplitDistribution = val; }));

  // Adjusts the bias to mitigate shadow acne.
  mGuiManager->getSideBar()->registerCallback<double>(
      "set_shadowmap_bias", ([this](double val) { mGraphicsEngine->pShadowMapBias = val; }));

  // A global factor which plugins may honor when they render some sort of terrain.
  mGuiManager->getSideBar()->registerCallback<double>(
      "set_terrain_height", ([this](double value) { mGraphicsEngine->pHeightScale = value; }));

  // Adjusts the global scaling of world-space widgets.
  mGuiManager->getSideBar()->registerCallback<double>(
      "set_widget_scale", ([this](double value) { mGraphicsEngine->pWidgetScale = value; }));

  // Enables or disables the per-frame time measurements.
  mGuiManager->getSideBar()->registerCallback<bool>("set_enable_timer_queries",
      ([this](bool value) { mFrameTimings->pEnableMeasurements = value; }));

  // Enables or disables vertical synchronization.
  mGuiManager->getSideBar()->registerCallback<bool>("set_enable_vsync", ([this](bool value) {
    GetVistaSystem()
        ->GetDisplayManager()
        ->GetWindows()
        .begin()
        ->second->GetWindowProperties()
        ->SetVSyncEnabled(value);
  }));

  // HeaderBar callbacks ---------------------------------------------------------------------------

  // Flies the celestial observer to the given location in space.
  mGuiManager->getHeaderBar()->registerCallback<std::string, std::string, double, double, double>(
      "fly_to", [this](std::string const& center, std::string const& frame, double longitude,
                    double latitude, double height) {
        mSolarSystem->flyObserverTo(center, frame,
            cs::utils::convert::toRadians(glm::dvec2(longitude, latitude)), height, 5.0);
      });

  // Rotates the scene in such a way, that the y-axis points towards the north pole of the currently
  // active celestial body.
  mGuiManager->getHeaderBar()->registerCallback("navigate_north_up", [this]() {
    auto observerPos = mSolarSystem->getObserver().getAnchorPosition();

    glm::dvec3 y = glm::vec3(0, -1, 0);
    glm::dvec3 z = observerPos;
    glm::dvec3 x = glm::cross(z, y);
    y            = glm::cross(z, x);

    x = glm::normalize(x);
    y = glm::normalize(y);
    z = glm::normalize(z);

    auto rotation = glm::toQuat(glm::dmat3(x, y, z));

    mSolarSystem->flyObserverTo(mSolarSystem->getObserver().getCenterName(),
        mSolarSystem->getObserver().getFrameName(), observerPos, rotation, 1.0);
  });

  // Rotates the scene in such a way, that the currently visible horizon is levelled.
  mGuiManager->getHeaderBar()->registerCallback("navigate_fix_horizon", [this]() {
    auto radii = cs::core::SolarSystem::getRadii(mSolarSystem->getObserver().getCenterName());

    if (radii[0] == 0.0) {
      radii = glm::dvec3(1, 1, 1);
    }

    auto observerPos = mSolarSystem->getObserver().getAnchorPosition();
    auto observerRot = mSolarSystem->getObserver().getAnchorRotation();

    glm::dvec3 y = observerPos;
    glm::dvec3 z = (observerRot * glm::dvec4(0, 0.1, -1, 0)).xyz();
    glm::dvec3 x = glm::cross(z, y);
    z            = glm::cross(x, y);

    x = glm::normalize(x);
    y = glm::normalize(y);
    z = glm::normalize(z);

    auto horizonAngle =
        glm::pi<double>() * 0.5 - std::asin(std::min(1.0, radii[0] / glm::length(observerPos)));

    auto tilt     = glm::angleAxis(-horizonAngle - 0.2, glm::dvec3(1, 0, 0));
    auto rotation = glm::toQuat(glm::dmat3(x, y, z)) * tilt;

    mSolarSystem->flyObserverTo(mSolarSystem->getObserver().getCenterName(),
        mSolarSystem->getObserver().getFrameName(), observerPos, rotation, 1.0);
  });

  // Flies the celestial observer to 0.1% of its current height.
  mGuiManager->getHeaderBar()->registerCallback("navigate_to_surface", [this]() {
    auto radii = cs::core::SolarSystem::getRadii(mSolarSystem->getObserver().getCenterName());

    if (radii[0] == 0.0 || radii[2] == 0.0) {
      radii = glm::dvec3(1, 1, 1);
    }

    auto lngLatHeight = cs::utils::convert::toLngLatHeight(
        mSolarSystem->getObserver().getAnchorPosition(), radii[0], radii[0]);

    // fly to 0.1% of current height
    double height = lngLatHeight.z * 0.001;

    // limit to at least 10% of planet radius and at most 2m
    height = glm::clamp(height, 2.0, radii[0] * 0.1);

    if (mSolarSystem->pActiveBody.get()) {
      height += mSolarSystem->pActiveBody.get()->getHeight(lngLatHeight.xy());
    }

    height *= mGraphicsEngine->pHeightScale.get();

    auto observerPos =
        cs::utils::convert::toCartesian(lngLatHeight.xy(), radii[0], radii[0], height);
    auto observerRot = mSolarSystem->getObserver().getAnchorRotation();

    glm::dvec3 y = observerPos;
    glm::dvec3 z = (observerRot * glm::dvec4(0, 0.1, -1, 0)).xyz();
    glm::dvec3 x = glm::cross(z, y);
    z            = glm::cross(x, y);

    x = glm::normalize(x);
    y = glm::normalize(y);
    z = glm::normalize(z);

    auto tilt     = glm::angleAxis(-0.2, glm::dvec3(1, 0, 0));
    auto rotation = glm::toQuat(glm::dmat3(x, y, z)) * tilt;

    mSolarSystem->flyObserverTo(mSolarSystem->getObserver().getCenterName(),
        mSolarSystem->getObserver().getFrameName(), observerPos, rotation, 3.0);
  });

  // Flies the celestial observer to an orbit at three times the radius of the currently active
  // celestial body.
  mGuiManager->getHeaderBar()->registerCallback("navigate_to_orbit", [this]() {
    auto observerRot = mSolarSystem->getObserver().getAnchorRotation();
    auto radii       = cs::core::SolarSystem::getRadii(mSolarSystem->getObserver().getCenterName());

    if (radii[0] == 0.0) {
      radii = glm::dvec3(1, 1, 1);
    }

    auto dir  = glm::normalize(mSolarSystem->getObserver().getAnchorPosition());
    auto cart = radii[0] * 3.0 * dir;

    glm::dvec3 y = (observerRot * glm::dvec4(0, -0.1, 1, 0)).xyz();
    glm::dvec3 z = dir;
    glm::dvec3 x = glm::cross(z, y);
    y            = glm::cross(z, x);

    x = glm::normalize(x);
    y = glm::normalize(y);
    z = glm::normalize(z);

    auto rotation = glm::toQuat(glm::dmat3(x, y, z));

    mSolarSystem->flyObserverTo(mSolarSystem->getObserver().getCenterName(),
        mSolarSystem->getObserver().getFrameName(), cart, rotation, 3.0);
  });

  mGuiManager->getHeaderBar()->registerCallback(
      "reset_time", ([this]() { mTimeControl->resetTime(); }));

  mGuiManager->getHeaderBar()->registerCallback("toggle_time_stop", ([&]() {
    float speed(mTimeControl->pTimeSpeed.get() == 0.f ? 1.f : 0.f);
    mTimeControl->pTimeSpeed = speed;
  }));

  mGuiManager->getHeaderBar()->registerCallback<double>("add_hours", ([&](double amount) {
    mTimeControl->setTime(mTimeControl->pSimulationTime.get() + 60.0 * 60.0 * amount);
  }));

  mGuiManager->getHeaderBar()->registerCallback<std::string, std::string, std::string>(
      "print_notification",
      ([this](std::string const& title, std::string const& content, std::string const& icon) {
        mGuiManager->showNotification(title, content, icon);
      }));

  mGuiManager->getHeaderBar()->registerCallback("show_date_dialog", ([this]() {
    if (mGuiManager->getCalendar()->getIsInteractive()) {
      mGuiManager->getCalendar()->callJavascript("set_visible", false);
      mGuiManager->getCalendar()->setIsInteractive(false);
    } else {
      mGuiManager->getCalendar()->callJavascript("set_visible", true);
      mGuiManager->getCalendar()->setIsInteractive(true);
    }
  }));

  mGuiManager->getHeaderBar()->registerCallback(
      "increase_time_speed", ([&]() { mTimeControl->increaseTimeSpeed(); }));

  mGuiManager->getHeaderBar()->registerCallback(
      "decrease_time_speed", ([&]() { mTimeControl->decreaseTimeSpeed(); }));

  // Calendar callbacks ----------------------------------------------------------------------------

  mGuiManager->getCalendar()->registerCallback<std::string>(
      "set_date", ([this](std::string const& date) {
        mTimeControl->setTime(
            cs::utils::convert::toSpiceTime(boost::posix_time::time_from_string(date)));
      }));
}

////////////////////////////////////////////////////////////////////////////////////////////////////

void Application::updateSceneScale() {
  auto&  oObs           = mSolarSystem->getObserver();
  double simulationTime = mTimeControl->pSimulationTime.get();

  // user will be locked to active planet, scene will be scaled that closest planet
  // is mScaleDistance away in world space
  std::shared_ptr<cs::scene::CelestialBody> pClosestBody;
  std::shared_ptr<cs::scene::CelestialBody> pActiveBody;

  double dActiveWeight    = 0;
  double dClosestDistance = std::numeric_limits<double>::max();

  glm::dvec3 vClosestPlanetObserverPosition(0.0);

  for (auto const& object : mSolarSystem->getBodies()) {
    if (!object->getIsInExistence()) {
      continue;
    }

    auto radii = object->getRadii();

    if (radii.x <= 0.0 || radii.y <= 0.0 || radii.z <= 0.0) {
      continue;
    }

    glm::dvec3 vObserverPos;

    try {
      vObserverPos = object->getRelativePosition(simulationTime, oObs);
    } catch (...) { continue; }

    double dDistance = glm::length(vObserverPos) - radii[0];
    double dWeight   = (radii[0] + mSettings->mSceneScale.mMinObjectSize) /
                     std::max(radii[0] + mSettings->mSceneScale.mMinObjectSize,
                         radii[0] + dDistance - mSettings->mSceneScale.mMinObjectSize);

    if (dWeight > dActiveWeight) {
      pActiveBody   = object;
      dActiveWeight = dWeight;
    }

    if (dDistance < dClosestDistance) {
      pClosestBody                   = object;
      dClosestDistance               = dDistance;
      vClosestPlanetObserverPosition = vObserverPos;
    }
  }

  // change frame and center if there is a object with weight larger than mLockWeight
  // and mTrackWeight
  if (pActiveBody) {
    if (!oObs.isAnimationInProgress()) {
      std::string sCenter = "Solar System Barycenter";
      std::string sFrame  = "J2000";

      if (dActiveWeight > mSettings->mSceneScale.mLockWeight) {
        sFrame = pActiveBody->getFrameName();
      }

      if (dActiveWeight > mSettings->mSceneScale.mTrackWeight) {
        sCenter = pActiveBody->getCenterName();
      }

      mSolarSystem->pActiveBody     = pActiveBody;
      mSolarSystem->pObserverCenter = sCenter;
      mSolarSystem->pObserverFrame  = sFrame;
    }
  }

  // scale scene in such a way that the closest planet
  // is mScaleDistance away in world space
  if (pClosestBody) {
    auto   dSurfaceHeight = 0.0;
    double dRealDistance  = glm::length(vClosestPlanetObserverPosition);

    auto radii = pClosestBody->getRadii();

    if (radii[0] > 0) {
      auto lngLatHeight =
          cs::utils::convert::toLngLatHeight(vClosestPlanetObserverPosition, radii[0], radii[0]);
      dRealDistance = lngLatHeight.z;
      dRealDistance -=
          pClosestBody->getHeight(lngLatHeight.xy()) * mGraphicsEngine->pHeightScale.get();
    }

    if (std::isnan(dRealDistance)) {
      return;
    }

    double interpolate = 1.0;

    if (mSettings->mSceneScale.mFarRealDistance != mSettings->mSceneScale.mCloseRealDistance) {
      interpolate = glm::clamp(
          (dRealDistance - mSettings->mSceneScale.mCloseRealDistance) /
              (mSettings->mSceneScale.mFarRealDistance - mSettings->mSceneScale.mCloseRealDistance),
          0.0, 1.0);
    }

    double dScale = dRealDistance / glm::mix(mSettings->mSceneScale.mCloseVisualDistance,
                                        mSettings->mSceneScale.mFarVisualDistance, interpolate);
    dScale = glm::clamp(dScale, mSettings->mSceneScale.mMinScale, mSettings->mSceneScale.mMaxScale);
    oObs.setAnchorScale(dScale);

    if (dRealDistance < mSettings->mSceneScale.mCloseRealDistance) {
      double     penetration = mSettings->mSceneScale.mCloseRealDistance - dRealDistance;
      glm::dvec3 position    = oObs.getAnchorPosition();
      oObs.setAnchorPosition(position + glm::normalize(position) * penetration);
    }

    // set far clip dynamically
    auto projections = GetVistaSystem()->GetDisplayManager()->GetProjections();
    for (auto const& projection : projections) {
      projection.second->GetProjectionProperties()->SetClippingRange(
          mSettings->mSceneScale.mNearClip, glm::mix(mSettings->mSceneScale.mMaxFarClip,
                                                mSettings->mSceneScale.mMinFarClip, interpolate));
    }
  }

  // update speed display
  static auto sLastObserverPosition = oObs.getAnchorPosition();

  mSolarSystem->pCurrentObserverSpeed =
      glm::length(sLastObserverPosition - oObs.getAnchorPosition()) /
      mFrameTimings->pFrameTime.get();
  sLastObserverPosition = oObs.getAnchorPosition();
}

////////////////////////////////////////////////////////////////////////////////////////////////////<|MERGE_RESOLUTION|>--- conflicted
+++ resolved
@@ -658,11 +658,8 @@
           if (body->getCenterName() == name) {
             mSolarSystem->pActiveBody = body;
             mSolarSystem->flyObserverTo(body->getCenterName(), body->getFrameName(), 10.0);
-<<<<<<< HEAD
+            mGuiManager->showNotification("Travelling", "to " + name, "send");
             break;
-=======
-            mGuiManager->showNotification("Travelling", "to " + name, "send");
->>>>>>> 2f50bd6d
           }
         }
       }));
