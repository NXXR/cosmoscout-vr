--- conflicted
+++ resolved
@@ -450,13 +450,8 @@
     // Update the TimeControl.
     {
       cs::utils::FrameTimings::ScopedTimer timer(
-<<<<<<< HEAD
-          "TimeControl Update", cs::utils::FrameTimings::QueryMode::eCPU);
+          "Update TimeControl", cs::utils::FrameTimings::QueryMode::eCPU);
       mTimeControl->update(mSolarSystem->getObserver().isAnimationInProgress());
-=======
-          "Update TimeControl", cs::utils::FrameTimings::QueryMode::eCPU);
-      mTimeControl->update();
->>>>>>> 0fec2108
     }
 
     // Update the navigation, SolarSystem and scene scale.
