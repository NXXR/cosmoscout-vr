--- conflicted
+++ resolved
@@ -11,11 +11,8 @@
 #include <VistaKernel/DisplayManager/VistaViewport.h>
 #include <VistaKernel/VistaSystem.h>
 
-<<<<<<< HEAD
 #include <GL/glew.h>
-=======
 #include <array>
->>>>>>> c3cda985
 #include <iostream>
 #include <memory>
 
@@ -120,7 +117,29 @@
 
 ////////////////////////////////////////////////////////////////////////////////////////////////////
 
-<<<<<<< HEAD
+#ifdef __linux__
+#define CS_POPEN popen
+#define CS_CLOSE pclose
+#else
+#define CS_POPEN _popen
+#define CS_CLOSE _pclose
+#endif
+
+std::string exec(std::string const& cmd) {
+  std::array<char, 128>                      buffer;
+  std::string                                result;
+  std::unique_ptr<FILE, decltype(&CS_CLOSE)> pipe(CS_POPEN(cmd.c_str(), "r"), CS_CLOSE);
+  if (!pipe) {
+    throw std::runtime_error("popen() failed!");
+  }
+  while (fgets(buffer.data(), buffer.size(), pipe.get()) != nullptr) {
+    result += buffer.data();
+  }
+  return result;
+}
+
+////////////////////////////////////////////////////////////////////////////////////////////////////
+
 bool glDebugOnlyErrors = true;
 
 void GLAPIENTRY oglMessageCallback(GLenum source, GLenum type, GLuint id, GLenum severity,
@@ -142,27 +161,6 @@
 void CS_UTILS_EXPORT disableGLDebug() {
   glDisable(GL_DEBUG_OUTPUT);
   glDebugMessageCallback(nullptr, nullptr);
-=======
-#ifdef __linux__
-#define CS_POPEN popen
-#define CS_CLOSE pclose
-#else
-#define CS_POPEN _popen
-#define CS_CLOSE _pclose
-#endif
-
-std::string exec(std::string const& cmd) {
-  std::array<char, 128>                      buffer;
-  std::string                                result;
-  std::unique_ptr<FILE, decltype(&CS_CLOSE)> pipe(CS_POPEN(cmd.c_str(), "r"), CS_CLOSE);
-  if (!pipe) {
-    throw std::runtime_error("popen() failed!");
-  }
-  while (fgets(buffer.data(), buffer.size(), pipe.get()) != nullptr) {
-    result += buffer.data();
-  }
-  return result;
->>>>>>> c3cda985
 }
 
 ////////////////////////////////////////////////////////////////////////////////////////////////////
