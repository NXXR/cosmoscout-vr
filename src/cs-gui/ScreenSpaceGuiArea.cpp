////////////////////////////////////////////////////////////////////////////////////////////////////
//                               This file is part of CosmoScout VR                               //
//      and may be used under the terms of the MIT license. See the LICENSE file for details.     //
//                        Copyright: (c) 2019 German Aerospace Center (DLR)                       //
////////////////////////////////////////////////////////////////////////////////////////////////////

#include "ScreenSpaceGuiArea.hpp"

#include "../cs-utils/FrameTimings.hpp"
#include "GuiItem.hpp"

#include <VistaMath/VistaBoundingBox.h>
#include <VistaMath/VistaGeometries.h>

#include <VistaKernel/DisplayManager/VistaDisplayManager.h>
#include <VistaKernel/DisplayManager/VistaProjection.h>
#include <VistaKernel/DisplayManager/VistaViewport.h>
#include <VistaKernel/GraphicsManager/VistaGraphicsManager.h>
#include <VistaKernel/VistaSystem.h>
#include <VistaOGLExt/VistaGLSLShader.h>
#include <VistaOGLExt/VistaTexture.h>

namespace {

////////////////////////////////////////////////////////////////////////////////////////////////////

const std::string QUAD_VERT = R"(
vec2 positions[4] = vec2[](
    vec2(-0.5, -0.5),
    vec2( 0.5, -0.5),
    vec2(-0.5,  0.5),
    vec2( 0.5,  0.5)
);        

uniform vec2 iPosition;                       
uniform vec2 iScale;                       

out vec2 vTexCoords;                                                            
out vec4 vPosition;
                                                                           
void main()                                                                
{                       
  vec2 p = positions[gl_VertexID];                                                   
  vTexCoords = vec2(p.x, -p.y) + 0.5;
  vPosition = vec4((p*iScale + iPosition)*2-1, 0, 1);
  gl_Position = vPosition;                                   
}                                                            
)";

////////////////////////////////////////////////////////////////////////////////////////////////////

const std::string QUAD_FRAG = R"(in vec2 vTexCoords;
in vec4 vPosition;

uniform samplerBuffer texture;
uniform ivec2 texSize;

layout(location = 0) out vec4 vOutColor;

void main() {
    ivec2 iTexCoords = ivec2(vec2(texSize) * vTexCoords);
    vOutColor = texelFetch(texture, iTexCoords.y * texSize.x + iTexCoords.x).bgra;

    if (vOutColor.a == 0.0) discard;

    vOutColor.rgb /= vOutColor.a;
}  
)";

////////////////////////////////////////////////////////////////////////////////////////////////////

} // namespace

namespace cs::gui {

////////////////////////////////////////////////////////////////////////////////////////////////////

ScreenSpaceGuiArea::ScreenSpaceGuiArea(VistaViewport* pViewport)
    : mViewport(pViewport)
    , mShader(new VistaGLSLShader()) {
  Observe(mViewport->GetViewportProperties());
  onViewportChange();
}

////////////////////////////////////////////////////////////////////////////////////////////////////

ScreenSpaceGuiArea::~ScreenSpaceGuiArea() {
  delete mShader;
}

////////////////////////////////////////////////////////////////////////////////////////////////////

int ScreenSpaceGuiArea::getWidth() const {
  return mWidth;
}

////////////////////////////////////////////////////////////////////////////////////////////////////

int ScreenSpaceGuiArea::getHeight() const {
  return mHeight;
}

////////////////////////////////////////////////////////////////////////////////////////////////////

bool ScreenSpaceGuiArea::Do() {
  utils::FrameTimings::ScopedTimer timer("User Interface");
  if (mShaderDirty) {
    delete mShader;
    mShader = new VistaGLSLShader();

    std::string defines = "#version 330\n";

    mShader->InitVertexShaderFromString(defines + QUAD_VERT);
    mShader->InitFragmentShaderFromString(defines + QUAD_FRAG);
    mShader->Link();

    mShaderDirty = false;
  }

  glPushAttrib(GL_ENABLE_BIT | GL_DEPTH_BUFFER_BIT | GL_COLOR_BUFFER_BIT);

  glEnable(GL_BLEND);
  glBlendFunc(GL_SRC_ALPHA, GL_ONE_MINUS_SRC_ALPHA);
  glDepthMask(GL_FALSE);
  glDisable(GL_DEPTH_TEST);

  mShader->Bind();

  // draw back-to-front
  auto const& items = getItems();
  for (auto item = items.rbegin(); item != items.rend(); ++item) {
    auto guiItem = *item;

    if (guiItem->getIsEnabled()) {
      float posX = guiItem->getRelPositionX() + guiItem->getRelOffsetX();
      float posY = 1 - guiItem->getRelPositionY() - guiItem->getRelOffsetY();
      mShader->SetUniform(mShader->GetUniformLocation("iPosition"), posX, posY);

      float scaleX = guiItem->getRelSizeX();
      float scaleY = guiItem->getRelSizeY();
      mShader->SetUniform(mShader->GetUniformLocation("iScale"), scaleX, scaleY);

      glUniform2i(mShader->GetUniformLocation("texSize"), mOldWidth, mOldHeight);

      auto [texBuffer, tex] = guiItem->getTexture();
      glActiveTexture(GL_TEXTURE0);
      glBindTexture(GL_TEXTURE_BUFFER, tex);
      glTexBuffer(GL_TEXTURE_BUFFER, GL_RGBA8, texBuffer);
      mShader->SetUniform(mShader->GetUniformLocation("texture"), 0);

      glDrawArrays(GL_TRIANGLE_STRIP, 0, 4);

      glBindTexture(GL_TEXTURE_BUFFER, 0);
    }
  }

  mShader->Release();

  glPopAttrib();

<<<<<<< HEAD
  // A viewport resize event occurred some frames ago. Let's resize our items accordingly!
  if (mDelayedViewportUpdate > 0 &&
      mDelayedViewportUpdate < GetVistaSystem()->GetGraphicsManager()->GetFrameCount()) {
    mDelayedViewportUpdate = 0;
    mViewport->GetViewportProperties()->GetSize(mWidth, mHeight);
    updateItems();
  }
=======
  mOldWidth  = mWidth;
  mOldHeight = mHeight;
>>>>>>> 0c55f426

  return true;
}

////////////////////////////////////////////////////////////////////////////////////////////////////

bool ScreenSpaceGuiArea::GetBoundingBox(VistaBoundingBox& oBoundingBox) {
  float min(std::numeric_limits<float>::min());
  float max(std::numeric_limits<float>::max());
  float fMin[3] = {min, min, min};
  float fMax[3] = {max, max, max};

  oBoundingBox.SetBounds(fMin, fMax);

  return true;
}

////////////////////////////////////////////////////////////////////////////////////////////////////

void ScreenSpaceGuiArea::ObserverUpdate(IVistaObserveable* pObserveable, int nMsg, int nTicket) {
  if (nMsg == VistaViewport::VistaViewportProperties::MSG_SIZE_CHANGE) {
    // As it's not a good idea to resize CEF gui elements very often (performance wise and sometimes
    // resize events get lost), we wait a hard-coded number of frames until we perform the actual
    // resizing.
    mDelayedViewportUpdate = GetVistaSystem()->GetGraphicsManager()->GetFrameCount() + 5;
  }
}

////////////////////////////////////////////////////////////////////////////////////////////////////

void ScreenSpaceGuiArea::onViewportChange() {
  mOldWidth  = mWidth;
  mOldHeight = mHeight;
  mViewport->GetViewportProperties()->GetSize(mWidth, mHeight);
  updateItems();
}

////////////////////////////////////////////////////////////////////////////////////////////////////

} // namespace cs::gui<|MERGE_RESOLUTION|>--- conflicted
+++ resolved
@@ -158,7 +158,6 @@
 
   glPopAttrib();
 
-<<<<<<< HEAD
   // A viewport resize event occurred some frames ago. Let's resize our items accordingly!
   if (mDelayedViewportUpdate > 0 &&
       mDelayedViewportUpdate < GetVistaSystem()->GetGraphicsManager()->GetFrameCount()) {
@@ -166,10 +165,9 @@
     mViewport->GetViewportProperties()->GetSize(mWidth, mHeight);
     updateItems();
   }
-=======
+  
   mOldWidth  = mWidth;
   mOldHeight = mHeight;
->>>>>>> 0c55f426
 
   return true;
 }
