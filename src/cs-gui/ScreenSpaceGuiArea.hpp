--- conflicted
+++ resolved
@@ -53,11 +53,8 @@
   bool             mShaderDirty           = true;
   int              mWidth                 = 0;
   int              mHeight                = 0;
-<<<<<<< HEAD
-=======
   int              mOldWidth              = 0;
   int              mOldHeight             = 0;
->>>>>>> d36324f1
   int              mDelayedViewportUpdate = 0;
 };
 
