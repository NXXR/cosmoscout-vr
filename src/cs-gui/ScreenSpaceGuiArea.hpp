--- conflicted
+++ resolved
@@ -63,17 +63,15 @@
   int             mHeight                = 0;
   int             mDelayedViewportUpdate = 0;
 
-<<<<<<< HEAD
   struct {
     uint32_t position = 0;
     uint32_t scale    = 0;
     uint32_t texSize  = 0;
     uint32_t texture  = 0;
   } mUniforms;
-=======
+
   static const char* const QUAD_VERT;
   static const char* const QUAD_FRAG;
->>>>>>> 8356ae6c
 };
 
 } // namespace cs::gui
